--- conflicted
+++ resolved
@@ -30,11 +30,7 @@
 dependencies = [
     "numpy",
     "pandas",
-<<<<<<< HEAD
     "scikit-learn>=1.4",
-=======
-    "scikit-learn",
->>>>>>> dd2cb8d3
     "scipy",
     "cvxopt",
     "cvxpy",
