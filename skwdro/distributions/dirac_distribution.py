from typing import Optional, Dict

import torch as pt
import torch.distributions as dst
import torch.distributions.constraints as cstr


class Dirac(dst.ExponentialFamily):
    @property
    def arg_constraints(self) -> Dict[str, cstr.Constraint]:
        return {"loc": cstr.real_vector}

    @property
    def support(self) -> Optional[cstr.Constraint]:
        return cstr.real_vector  # type: ignore
    has_rsample = True

    def __init__(
            self,
            loc: pt.Tensor,
            n_batch_dims: int = 0,
            validate_args: Optional[bool] = None):
        locshape = loc.size()
        batch_shape = locshape[:n_batch_dims]
        event_shape = locshape[n_batch_dims:]
        self.loc: pt.Tensor = loc
        super().__init__(batch_shape, event_shape, validate_args)

    def expand(self, batch_shape: pt.Size, _instance=None):
        new: Dirac = self._get_checked_instance(Dirac, _instance)
        batch_shape = pt.Size(batch_shape)
        loc_shape = batch_shape + self.event_shape
        new.loc = self.loc.expand(loc_shape)
<<<<<<< HEAD
        assert isinstance(new, Dirac)
        super(Dirac, new).__init__(  # type: ignore
            batch_shape, self.event_shape, validate_args=False
        )
=======
        super(Dirac, new).__init__(batch_shape, self.event_shape, validate_args=False)  # type: ignore
>>>>>>> 548f4749
        new._validate_args = self._validate_args
        return new

    @property
    def mean(self) -> pt.Tensor:
        return self.loc

    @property
    def mode(self) -> pt.Tensor:
        return self.loc

    @property
    def variance(self) -> pt.Tensor:
        return pt.zeros_like(self.loc)

    def rsample(self, sample_shape: pt.Size = pt.Size()) -> pt.Tensor:
        return self.loc.expand(self._extended_shape(sample_shape))

    def log_prob(self, value: pt.Tensor) -> pt.Tensor:
        return (
            pt.tensor(0.) if (value - self.loc).abs().sum() == 0.
            else pt.tensor(-pt.inf)
        )

    def enumerate_support(self, expand: bool = True) -> pt.Tensor:
        if expand:
            return self.rsample(pt.Size((1,)))
        else:
            raise NotImplementedError

    def entropy(self) -> pt.Tensor:
        return pt.tensor(-pt.inf)

    def perplexity(self) -> pt.Tensor:
        return pt.tensor(0.)<|MERGE_RESOLUTION|>--- conflicted
+++ resolved
@@ -31,14 +31,10 @@
         batch_shape = pt.Size(batch_shape)
         loc_shape = batch_shape + self.event_shape
         new.loc = self.loc.expand(loc_shape)
-<<<<<<< HEAD
         assert isinstance(new, Dirac)
         super(Dirac, new).__init__(  # type: ignore
             batch_shape, self.event_shape, validate_args=False
         )
-=======
-        super(Dirac, new).__init__(batch_shape, self.event_shape, validate_args=False)  # type: ignore
->>>>>>> 548f4749
         new._validate_args = self._validate_args
         return new
 
