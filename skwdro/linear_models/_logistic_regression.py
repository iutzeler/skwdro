--- conflicted
+++ resolved
@@ -41,18 +41,11 @@
         Determines if an intercept is fit or not
     cost: str, default="n-NC-1-2"
         Tiret-separated code to define the transport cost:
-<<<<<<< HEAD
-        "<engine>-<cost id>-<k-norm type>-<power>"
-        for :math:`c(x, y):=\|x-y\|_k^p`
+         "<engine>-<cost id>-<k-norm type>-<power>"
+         for :math:`c(x, y):=\|x-y\|_k^p`
     solver: str, default='entropic_torch'
         Solver to be used: 'entropic', 'entropic_torch'
         (_pre or _post) or 'dedicated'
-    solver_reg: float, default=1e-2
-        regularization value for the entropic solver
-=======
-            "<engine>-<cost id>-<k-norm type>-<power>" for :math:`c(x, y):=\|x-y\|_k^p`
-    solver: str, default='entropic_torch'
-        Solver to be used: 'entropic', 'entropic_torch' (_pre or _post) or 'dedicated'
     solver_reg: float | None, default=None
         regularization value for the entropic solver, has
         a default heuristic
@@ -62,7 +55,6 @@
     learning_rate: float | None, default=None
         if not set, use a default value depending on the problem, else
         specifies the stepsize of the gradient descent algorithm
->>>>>>> 7c6119e3
     n_zeta_samples: int, default=10
         number of adversarial samples to draw
     opt_cond: Optional[OptCondTorch]
@@ -113,15 +105,9 @@
         if rho < 0:
             raise ValueError(
                 ' '.join([
-<<<<<<< HEAD
-                    "The uncertainty radius rho",
-                    "should be non-negative,",
-                    f"received {rho}"
-=======
                     "The uncertainty radius rho should be",
                     "non-negative, received",
                     f"{rho}"
->>>>>>> 7c6119e3
                 ])
             )
 
@@ -165,13 +151,8 @@
             except BaseException:
                 raise TypeError(
                     ' '.join([
-<<<<<<< HEAD
                         "The uncertainty radius rho should be"
                         f"numeric, received {type(self.rho)}"
-=======
-                        "The uncertainty radius rho should be numeric,"
-                        f"received {type(self.rho)}"
->>>>>>> 7c6119e3
                     ])
                 )
 
@@ -246,20 +227,12 @@
                         "Multiclass classification is not implemented",
                         "for dedicated solver.",
                         f"({len(self.classes_)} classes were found:",
-<<<<<<< HEAD
                         f"{self.classes_})"
                     ])
                 )
 
-            # The logistic regression has a dedicated MP problem-description (solved using cvxopt)
-=======
-                        "{self.classes_})"
-                    ])
-                )
-
             # The logistic regression has a dedicated MP problem-description
             # (solved using cvxopt)
->>>>>>> 7c6119e3
             # One may use it by specifying this option
             (
                 self.coef_,
