--- conflicted
+++ resolved
@@ -8,17 +8,6 @@
 from sklearn.base import BaseEstimator, ClassifierMixin
 from sklearn.utils.validation import check_X_y, check_array, check_is_fitted
 from sklearn.utils.multiclass import unique_labels
-<<<<<<< HEAD
-from sklearn.metrics import euclidean_distances
-from scipy.special import expit
-
-
-
-from skwdro.base.problems import WDROProblem, EmpiricalDistributionWithLabels
-from skwdro.base.losses import LogisticLoss
-# from skwdro.base.losses_torch import *
-from skwdro.base.costs import Cost, NormCost
-=======
 from sklearn.preprocessing import LabelEncoder
 from sklearn.exceptions import DataConversionWarning
 from scipy.special import expit
@@ -28,7 +17,6 @@
 from skwdro.base.losses_torch.logistic import BiDiffSoftMarginLoss
 from skwdro.solvers.optim_cond import OptCondTorch
 from skwdro.base.cost_decoder import cost_from_str
->>>>>>> 58f1920f
 
 import skwdro.solvers.specific_solvers as spS
 import skwdro.solvers.entropic_dual_torch as entTorch
@@ -52,14 +40,6 @@
         l2 regularization
     fit_intercept: boolean, default=True
         Determines if an intercept is fit or not
-<<<<<<< HEAD
-    cost: Loss, default=NormCost(p=2)
-        Transport cost
-    solver: str, default='entropic'
-        Solver to be used: 'entropic' or 'dedicated'
-    solver_reg: float, default=1.0
-        regularization value for the entropic solver
-=======
     cost: str, default="n-NC-1-2"
         Tiret-separated code to define the transport cost: "<engine>-<cost id>-<k-norm type>-<power>" for :math:`c(x, y):=\|x-y\|_k^p`
     solver: str, default='entropic_torch'
@@ -70,7 +50,6 @@
         number of adversarial samples to draw
     opt_cond: Optional[OptCondTorch]
         optimality condition, see :py:class:`OptCondTorch`
->>>>>>> 58f1920f
 
     Attributes
     ----------
@@ -100,17 +79,6 @@
     """
 
     def __init__(self,
-<<<<<<< HEAD
-                 rho=1e-2,
-                 l2_reg=None,
-                 fit_intercept=True,
-                 cost: Cost=NormCost(p=2),
-                 solver="entropic",
-                 solver_reg=1.0
-                 ):
-
-        self.rho    = rho
-=======
                  rho: float = 1e-2,
                  l2_reg: float = 0.,
                  fit_intercept: bool = True,
@@ -128,28 +96,15 @@
                 f"The uncertainty radius rho should be non-negative, received {rho}")
 
         self.rho = rho
->>>>>>> 58f1920f
         self.l2_reg = l2_reg
         self.cost = cost
         self.fit_intercept = fit_intercept
         self.solver = solver
         self.solver_reg = solver_reg
-<<<<<<< HEAD
-
-        self.problem = WDROProblem(
-                cost=cost,
-                Xi_bounds=[-1e8,1e8],
-                Theta_bounds=[-1e8,1e8],
-                rho=rho,
-                loss=LogisticLoss(l2_reg=l2_reg)
-            )
-
-=======
         self.sampler_reg = sampler_reg  # sigma
         self.opt_cond = opt_cond
         self.n_zeta_samples = n_zeta_samples
         self.random_state = random_state
->>>>>>> 58f1920f
 
     def fit(self, X, y):
         """Fits the WDRO classifier.
@@ -168,40 +123,6 @@
         """
         # Check that X and y have correct shape
         X, y = check_X_y(X, y)
-<<<<<<< HEAD
-
-        # Store the classes seen during fit
-        #self.classes_ = unique_labels(y)
-
-        # Store data
-        self.X_ = X
-        self.y_ = y
-
-        # Setup problem parameters ################
-        m, d = np.shape(X)
-        emp = EmpiricalDistributionWithLabels(m=m,samplesX=X,samplesY=y)
-        self.problem.n = d
-        self.problem.d = d
-        self.problem.dLabel = 1
-        self.problem.P = emp
-        # #########################################
-
-        if self.solver=="entropic":
-            self.coef_ , self.intercept_, self.dual_var_ = entS.WDROEntropicSolver(
-                    self.problem,
-                    fit_intercept=self.fit_intercept
-            )
-        elif self.solver=="dedicated":
-            self.coef_ , self.intercept_, self.dual_var_ = spS.WDROLogisticSpecificSolver(
-                    rho=self.problem.rho,
-                    kappa=1000,
-                    X=X,
-                    y=y,
-                    fit_intercept=self.fit_intercept
-            )
-        else:
-            raise NotImplementedError
-=======
         X = np.array(X)
         y = np.array(y)
 
@@ -309,7 +230,6 @@
             #     pass
             # elif self.solver == "entropic_torch" or self.solver == "entropic_torch_post":
             #     self.result_ = _wdro_loss.forward(xi=pt.from_numpy(emp.samples_x), xi_labels=pt.from_numpy(emp.samples_y)).item()
->>>>>>> 58f1920f
 
         else:
             raise NotImplementedError()
@@ -318,11 +238,7 @@
         # Return the classifier
         return self
 
-<<<<<<< HEAD
-    def predict_proba_2Class(self,X):
-=======
     def predict_proba_2Class(self, X):
->>>>>>> 58f1920f
         """ Robust prediction probability for class +1.
 
         Parameters
