from typing import Callable, Dict, Tuple, Optional, overload
from itertools import chain

import torch as pt

from prodigyopt import Prodigy
from mechanic_pytorch import mechanize

from skwdro.base.costs_torch import Cost
from skwdro.base.losses_torch import Loss
from skwdro.solvers._dual_interfaces import _DualLoss
from skwdro.solvers.utils import Steps, interpret_steps_struct

IMP_SAMP = True


class CompositeOptimizer(pt.optim.Optimizer):
    def __init__(self, params, lbd, n_iter, optimizer):
        self.lbd = lbd

        def make_optim(params):
            if optimizer == 'mechanic':
                return mechanize(
                    pt.optim.Adam
                )(params, lr=1.0, weight_decay=0.)
            elif optimizer == 'prodigy':
                return Prodigy(
                    params,
                    lr=1.0,
                    weight_decay=0,
                    safeguard_warmup=True,
                    use_bias_correction=True
                )
            else:
                raise NotImplementedError(
                    "No composite optimizer by that name"
                )

        self.opts = {
            'params': make_optim(params),
            'lbd': make_optim([lbd])
        }
        if optimizer == 'prodigy':
            pretrain_iters, train_iters = interpret_steps_struct(n_iter)
            T = {'params': pretrain_iters + train_iters, 'lbd': train_iters}
            self.schedulers = {
                k: pt.optim.lr_scheduler.CosineAnnealingLR(
                    opt, T_max=T[k]
                ) for (k, opt) in self.opts.items()
            }
        else:
            self.schedulers = {}

        self.init_state_lbd = self.opts['lbd'].state_dict()
        super(CompositeOptimizer, self).__init__(chain(params, [lbd]), {})

    def __getstate__(self) -> Dict[str, object]:
        s = {key: val.__getstate__() for key, val in self.opts.items()}
        s['init_state_lbd'] = self.init_state_lbd
        s["defaults"] = {}
        return s

    @overload
    def step(self, closure: None = None) -> None:
        ...

    @overload
    def step(self, closure: Callable) -> float:
        raise NotImplementedError(
            "Please provide a null callable to the step f°"
        )

    def step(self, closure: Optional[Callable] = None) -> Optional[float]:
        del closure
        for opt in self.opts.values():
            opt.step()
        for scheduler in self.schedulers.values():
            scheduler.step()
        with pt.no_grad():
            self.lbd.clamp_(0., None)
        return None

    def zero_grad(self, *args, **kwargs):
        del args
        del kwargs
        for opt in self.opts.values():
            opt.zero_grad()

    def state_dict(self):
        return {k: opt.state_dict() for (k, opt) in self.opts.items()}

    def load_state_dict(self, state_dict):
        for (k, opt) in self.opts.items():
            opt.load_state_dict(state_dict[k])

    def reset_lbd_state(self):
        self.opts['lbd'].load_state_dict(self.init_state_lbd)


class DualPostSampledLoss(_DualLoss):
    r"""
    Dual loss implementing a sampling of the :math:`\zeta` vectors at
    each forward pass.

    Parameters
    ----------
    loss : Loss
        the loss of interest :math:`L_\theta`
    cost : Cost
        ground-distance function
    n_samples : int
        number of :math:`\zeta` samples to draw at each forward pass
    """

    def __init__(self,
                 loss: Loss,
                 cost: Cost,
                 n_samples: int,
                 epsilon_0: pt.Tensor,
                 rho_0: pt.Tensor,
                 n_iter: Steps = 10000,
                 gradient_hypertuning: bool = False,
                 *,
                 imp_samp: bool = IMP_SAMP,
                 adapt="prodigy",
                 ) -> None:
        super(DualPostSampledLoss, self).__init__(
            loss,
            cost,
            n_samples,
            epsilon_0,
            rho_0,
            n_iter,
            gradient_hypertuning,
            imp_samp=imp_samp
        )
        if adapt:
            assert adapt in ("mechanic", "prodigy")
            self._opti = CompositeOptimizer(
                self.primal_loss.parameters(), self.lam, n_iter, adapt)

        else:
            self._opti = pt.optim.AdamW(
                self.parameters(),
                lr=5e-2,
                betas=(.99, .999),
                weight_decay=0.,
                amsgrad=True,
                foreach=True
            )

    def reset_sampler_mean(
        self,
        xi: pt.Tensor,
        xi_labels: Optional[pt.Tensor] = None
    ):
        """ Prepare the sampler for a new batch of :math:`xi` data.

        Parameters
        ----------
        xi : pt.Tensor
            new data batch
        xi_labels : Optional[pt.Tensor]
            new labels batch
        """
        self.primal_loss.sampler.reset_mean(xi, xi_labels)

<<<<<<< HEAD
    def forward(self, xi: pt.Tensor, xi_labels: Optional[pt.Tensor]=None, reset_sampler: bool=True) -> pt.Tensor:
        """ Forward pass for the dual loss, with the sampling of the adversarial samples
=======
    @overload
    def forward(
        self,
        xi: pt.Tensor,
        xi_labels: Optional[pt.Tensor] = None,
        zeta: None = None,
        zeta_labels: None = None,
        reset_sampler: bool = False
    ) -> pt.Tensor:
        pass

    @overload
    def forward(
        self,
        xi: pt.Tensor,
        xi_labels: Optional[pt.Tensor],
        zeta: pt.Tensor,
        zeta_labels: Optional[pt.Tensor] = None,
        reset_sampler: bool = False
    ) -> pt.Tensor:
        raise ValueError(
            "This class does not support forwarding pre-sampled zetas"
        )

    def forward(
        self,
        xi: pt.Tensor,
        xi_labels: Optional[pt.Tensor] = None,
        zeta: Optional[pt.Tensor] = None,
        zeta_labels: Optional[pt.Tensor] = None,
        reset_sampler: bool = False
    ) -> Optional[pt.Tensor]:
        """
        Forward pass for the dual loss, with the sampling of the
        adversarial samples
>>>>>>> f613fbe2

        Parameters
        ----------
        xi : pt.Tensor
            data batch
        xi_labels : Optional[pt.Tensor]
            labels batch
        reset_sampler : bool
            defaults to ``False``, if set resets the batch saved in the sampler

        Returns
        -------
        dl : pt.Tensor

        Shapes
        ------
        xi : (m, d)
        xi_labels : (m, d')
        dl : (1,)
        """
        del zeta, zeta_labels
        if reset_sampler:
            self.reset_sampler_mean(xi, xi_labels)
        if self.rho < 0.:
            raise ValueError(' '.join([
                "Rho < 0 detected: ->",
                str(self.rho.item()),
                ", please provide a positive rho value"
            ]))
        elif self.rho == 0.:
            return self.rho * self.lam + self.primal_loss(
                xi.unsqueeze(0),  # (1, m, d)
                # (1, m, d') or None
                xi_labels.unsqueeze(0) if xi_labels is not None else None
            ).mean()  # (1,)
        else:
            zeta_, zeta_labels_ = self.generate_zetas(self.n_samples)
            return self.compute_dual(xi, xi_labels, zeta_, zeta_labels_)

    def __str__(self):
        return "Dual loss (sample IN for loop)\n" + 10 * "-" + "\n".join(
            map(str, self.parameters())
        )

    @property
    def presample(self):
        return False


class DualPreSampledLoss(_DualLoss):
    r""" Dual loss implementing a forward pass without resampling the
    :math:`\zeta` vectors.

    Parameters
    ----------
    loss : Loss
        the loss of interest :math:`L_\theta`
    cost : Cost
        ground-distance function
    n_samples : int
        number of :math:`\zeta` samples to draw before the gradient
        descent begins (can be changed if needed between inferences).
    """
    zeta: Optional[pt.Tensor]
    zeta_labels: Optional[pt.Tensor]

    def __init__(self,
                 loss: Loss,
                 cost: Cost,
                 n_samples: int,
                 epsilon_0: pt.Tensor,
                 rho_0: pt.Tensor,
                 n_iter: Steps = 50,
                 gradient_hypertuning: bool = False,
                 *,
                 imp_samp: bool = IMP_SAMP,
                 adapt="prodigy",
                 ) -> None:
        del adapt
        super(DualPreSampledLoss, self).__init__(
            loss,
            cost,
            n_samples,
            epsilon_0,
            rho_0,
            n_iter,
            gradient_hypertuning,
            imp_samp=imp_samp
        )

        self._opti = pt.optim.LBFGS(
            self.parameters(),
            lr=1.,
            max_iter=1,
            max_eval=10,
            tolerance_grad=1e-4,
            tolerance_change=1e-6,
            history_size=30
        )

        self.zeta = None
        self.zeta_labels = None

    @overload
    def forward(
        self,
        xi: pt.Tensor,
        xi_labels: Optional[pt.Tensor] = None,
        zeta: None = None,
        zeta_labels: None = None,
        reset_sampler: bool = False
    ) -> pt.Tensor:
        raise NotImplementedError(
            "This class must forward pre-sampled zeta values"
        )

    @overload
    def forward(
        self,
        xi: pt.Tensor,
        xi_labels: Optional[pt.Tensor],
        zeta: pt.Tensor,
        zeta_labels: Optional[pt.Tensor] = None,
        reset_sampler: bool = False
    ):
        del xi, xi_labels, zeta, zeta_labels, reset_sampler

    def forward(
        self,
        xi: pt.Tensor,
        xi_labels: Optional[pt.Tensor] = None,
        zeta: Optional[pt.Tensor] = None,
        zeta_labels: Optional[pt.Tensor] = None,
        reset_sampler: bool = False
    ) -> pt.Tensor:
        r""" Forward pass for the dual loss, wrt the already sampled
        :math:`\zeta` values

        Parameters
        ----------
        xi : pt.Tensor
            data batch
        xi_labels : Optional[pt.Tensor]
            labels batch
        zeta : Optional[pt.Tensor]
            data batch
        zeta_labels : Optional[pt.Tensor]
            labels batch

        Returns
        -------
        dl : pt.Tensor

        Shapes
        ------
        xi : (m, d)
        xi_labels : (m, d')
        dl : (1,)
        """
        del reset_sampler
        if zeta is None:
            if self.zeta is None:
                # No previously registered samples, fail
                raise ValueError(' '.join([
                    "Please provide a zeta value for the forward pass of",
                    "DualPreSampledLoss, else switch to",
                    "an instance of DualPostSampledLoss."
                ]))
            else:
                # Reuse the same samples as last forward pass
                return self.compute_dual(
                    xi,
                    xi_labels,
                    self.zeta,
                    self.zeta_labels
                )
        else:
            self.zeta = zeta
            self.zeta_labels = zeta_labels
            return self.compute_dual(xi, xi_labels, zeta, zeta_labels)

    def __str__(self):
        return "Dual loss (sample BEFORE for loop)\n" + 10 * "-" + "\n".join(
            map(str, self.parameters())
        )

    @property
    def presample(self):
        return True

    @property
    def current_samples(
        self
    ) -> Tuple[
        Optional[pt.Tensor],
        Optional[pt.Tensor]
    ]:
        return self.zeta, self.zeta_labels


"""
DualLoss is an alias for the "post sampled loss"
(resample at every forward pass)
"""
DualLoss = DualPostSampledLoss<|MERGE_RESOLUTION|>--- conflicted
+++ resolved
@@ -165,10 +165,6 @@
         """
         self.primal_loss.sampler.reset_mean(xi, xi_labels)
 
-<<<<<<< HEAD
-    def forward(self, xi: pt.Tensor, xi_labels: Optional[pt.Tensor]=None, reset_sampler: bool=True) -> pt.Tensor:
-        """ Forward pass for the dual loss, with the sampling of the adversarial samples
-=======
     @overload
     def forward(
         self,
@@ -204,7 +200,6 @@
         """
         Forward pass for the dual loss, with the sampling of the
         adversarial samples
->>>>>>> f613fbe2
 
         Parameters
         ----------
