--- conflicted
+++ resolved
@@ -105,25 +105,15 @@
 
         else:
             self._opti = pt.optim.AdamW(
-<<<<<<< HEAD
                 self.parameters(),
                 lr=5e-2,
                 betas=(.99, .999),
                 weight_decay=0.,
                 amsgrad=True,
-                foreach=True)
+                foreach=True
+            )
 
     def reset_sampler_mean(self, xi: pt.Tensor, xi_labels: Optional[pt.Tensor] = None):
-=======
-                    self.parameters(),
-                    lr=1e-2,
-                    betas=(.99, .999),
-                    weight_decay=.0,
-                    amsgrad=True,
-                    foreach=True)
-
-    def reset_sampler_mean(self, xi: pt.Tensor, xi_labels: Optional[pt.Tensor]=None):
->>>>>>> 325fd61d
         """ Prepare the sampler for a new batch of :math:`xi` data.
 
         Parameters
