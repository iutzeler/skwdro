--- conflicted
+++ resolved
@@ -1,18 +1,7 @@
-<<<<<<< HEAD
 from skwdro.solvers.utils import maybe_flatten_grad_else_raise, NoneGradError
 from skwdro.solvers._dual_interfaces import _DualLoss as BaseDualLoss
 import torch as pt
-from typing import Callable, Optional, Union
-L_AND_T = {"both", "theta_and_lambda", "t&l", "lambda_and_theta", "l&t"}
-L_OR_T = {"one", "theta_or_lambda", "tUl", "lambda_or_theta", "lUt"}
-JUST_T = {"theta", "t"}
-JUST_L = {"lambda", "l"}
-
-
-# ########### TORCH code #############
-=======
 from typing import Callable, Optional, Union, Tuple
->>>>>>> 325fd61d
 
 
 LazyTensor = Callable[[], pt.Tensor]
@@ -23,14 +12,6 @@
 JUST_T  = {"theta", "t"}
 JUST_L  = {"lambda", "l"}
 
-<<<<<<< HEAD
-
-def combine(a, b):
-    return a[0] and b[0], a[1] + b[1]
-
-
-def wrap(b):
-=======
 def combine_intersect(a: ValidAndError, b: ValidAndError) -> ValidAndError:
     return a[0] and b[0], a[1] + b[1]
 
@@ -38,7 +19,6 @@
     return a[0] or b[0], a[1] + b[1]
 
 def wrap(b: bool) -> ValidAndError:
->>>>>>> 325fd61d
     return b, 0.
 
 
@@ -50,10 +30,13 @@
     * the absolute error: :math:`\|u_n\| < tol`
 
     Those equations are evaluated for three possible metrics :math:`u_n`:
-    * the progress in the gradient of the dual loss with respect to the parameter of interest :math:`\nabla_{\theta ,\lambda} J_{\theta_n}(\zeta_n)`
+
+    * the progress in the gradient of the dual loss with respect to the parameter of interest
+    :math:`\nabla_{\theta ,\lambda} J_{\theta_n}(\zeta_n)`
     * the progress of the parameters themselves :math:`(\theta_n-\theta_{n-1} , \lambda_n-\lambda_{n-1})`
 
     To evaluate the above metrics, one may chose to monitor the convergence in:
+
     * only :math:`\theta`
     * only :math:`\lambda`
     * both
@@ -69,25 +52,18 @@
     tol_lambda: float
         if positive, the tolerance (relative or absolute) to allow for the dual parameter, if <=0 ignores it
     monitoring: str
-        see the global variables :py:data:`L_OR_T` (for either convergence to allow stop), :py:data:`L_AND_T` (for joint convergence to allow stop), :py:data:`JUST_L` (for only :math:`\lambda`), :py:data:`JUST_T` (for only :math:`\theta`) to have the allowed options
+        see the global variables :py:data:`L_OR_T` (for either convergence to allow stop), :py:data:`L_AND_T`
+        (for joint convergence to allow stop), :py:data:`JUST_L` (for only :math:`\lambda`), :py:data:`JUST_T`
+        (for only :math:`\theta`) to have the allowed options
     mode: str
-        either ``"rel"`` for relative progress or ``"abs"`` for absolute progress. Not checked if the metric is the gradient value
+        either ``"rel"`` for relative progress or ``"abs"`` for absolute progress. Not checked if the metric
+        is the gradient value
     metric:
-        either ``"grad"`` for gradient improvement/change over time, or ``"param"`` for parameter-space improvement/change over time
+        either ``"grad"`` for gradient improvement/change over time, or ``"param"`` for parameter-space
+        improvement/change over time
     """
 
     def __init__(
-<<<<<<< HEAD
-            self,
-            order: Union[int, str],
-            tol_theta: float = 1e-8,
-            tol_lambda: float = 1e-8,
-            *,
-            monitoring: str = "theta",
-            mode: str = "rel",
-            metric: str = "grad"
-    ):
-=======
         self,
         order: Union[int, str],
         tol_theta: float=1e-8,
@@ -100,7 +76,6 @@
     ):
         """
         """
->>>>>>> 325fd61d
         if isinstance(order, str):
             assert order == 'inf'
         self.order: float = float(order)
@@ -125,7 +100,8 @@
 
     def __call__(self, dual_loss: BaseDualLoss, it_number: int) -> bool:
         r"""
-        This object can be called on a dual loss object to check its current convergence with respect to its allowed max number of iterations.
+        This object can be called on a dual loss object to check its current convergence with respect
+        to its allowed max number of iterations.
 
         Parameters
         ----------
@@ -139,18 +115,12 @@
         cond: bool
             green light to stop algorithm
         """
-<<<<<<< HEAD
-        self.max_iter: int = dual_loss.n_iter if isinstance(
-            dual_loss.n_iter, int) else dual_loss.n_iter[1]
-        flattheta: LazyTensor = lambda: self.get_flat_param(
-            dual_loss.primal_loss)
-        flatgrad: LazyTensor = lambda: self.get_flat_grad(
-            dual_loss.primal_loss)
-        lam: LazyTensor = lambda: dual_loss.lam
-        lamgrad: LazyTensor = lambda: maybe_flatten_grad_else_raise(
-            dual_loss._lam)
-=======
-        self.max_iter: int = dual_loss.n_iter if isinstance(dual_loss.n_iter, int) else dual_loss.n_iter[1]
+        self.max_iter: int = (
+            dual_loss.n_iter
+                if isinstance(dual_loss.n_iter, int)
+                else
+            dual_loss.n_iter[1]
+        )
         def flattheta() -> pt.Tensor:
             return self.get_flat_param(dual_loss.primal_loss)
         def flatgrad() -> pt.Tensor:
@@ -159,7 +129,6 @@
             return dual_loss.lam
         def lamgrad() -> pt.Tensor:
             return maybe_flatten_grad_else_raise(dual_loss._lam)
->>>>>>> 325fd61d
 
         ci = self.check_iter(it_number)
         cp, err = self.check_all_params(lam, lamgrad, flattheta, flatgrad)
@@ -174,8 +143,8 @@
             flattheta: LazyTensor,
             flatgrad: LazyTensor) -> ValidAndError:
         r"""
-        Checks the dual and primal parameters for convergence by using functional monads on the tensors,
-        see :py:func:`~OptCondTorch.check_t` and :py:func:`~OptCondTorch.check_l`
+        Checks the dual and primal parameters for convergence by using functional monads on the
+        tensors, see :py:func:`~OptCondTorch.check_t` and :py:func:`~OptCondTorch.check_l`
 
         Parameter
         ---------
@@ -207,7 +176,8 @@
     def check_t(self, flat_theta: LazyTensor, flat_theta_grad: LazyTensor) -> ValidAndError:
         r"""
         Check the convergence of the theta parameter, either in gradient or in parameter value.
-        The parameters are ``LazyTensor``s which means that they must be called as functions to be evaluated
+        The parameters are ``LazyTensor``s which means that they must be called as functions to
+        be evaluated
 
         Parameter
         ---------
@@ -271,7 +241,8 @@
     def check_l(self, lam: LazyTensor, lam_grad: LazyTensor) -> ValidAndError:
         r"""
         Check the convergence of the theta parameter, either in gradient or in parameter value.
-        The parameters are ``LazyTensor``s which means that they must be called as functions to be evaluated
+        The parameters are ``LazyTensor``s which means that they must be called as functions to
+        be evaluated
 
         Parameter
         ---------
@@ -336,7 +307,8 @@
         new_obs: pt.Tensor
             current step metric
         memory: pt.Tensor
-            same metric at last step -- initialized at None, so a check must be performed before call to this function
+            same metric at last step -- initialized at None, so a check must be performed before
+            call to this function
         tol: float
             the positive tolerance rate allowed (same for absolute and relative tolerance)
 
@@ -363,14 +335,7 @@
         cond: bool
             green light to stop algorithm
         """
-<<<<<<< HEAD
-        if self.max_iter <= 0:
-            return False
-        else:
-            return it_number >= self.max_iter
-=======
         return False if self.max_iter <= 0 else it_number >= self.max_iter
->>>>>>> 325fd61d
 
     @classmethod
     def get_flat_param(cls, module: pt.nn.Module) -> pt.Tensor:
@@ -393,7 +358,7 @@
                 module.parameters()
             )])
         except NoneGradError as e:
-            raise ValueError("The module provided as the primal loss yields None grads for some of its parameters, "
-                             "preventing the solver from computing optimality conditions.\n"
+            raise ValueError("The module provided as the primal loss yields None grads for some of its "
+                             "parameters, preventing the solver from computing optimality conditions.\n"
                              f"Shape of original tensor: {e.args[0]}"
                              "Please investigate.")