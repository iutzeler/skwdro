--- conflicted
+++ resolved
@@ -170,25 +170,10 @@
         self.freeze()
 
         # "Dual" samples for forward pass, to get the gradients wrt them
-<<<<<<< HEAD
-        diff_xi = diff_tensor(xi) # (1, m, d)
-        diff_xi_l = diff_opt_tensor(xi_labels) # (1, m, d')
-
-        # Forward pass for xi
-        out: pt.Tensor = self.primal_loss.value(
-                diff_xi,
-                diff_xi_l if diff_xi_l is not None else None
-            ).squeeze((0, 2)) # (m,)
-
-        # Backward pass, at all output loss per sample,
-        # i.e. one gradient per xi sample, m total
-        out.backward(pt.ones(xi.size(0)).to(xi)) # xi.size = m
-=======
         grad_xi, grad_xi_labels = self.compute_functional_grads(
             xi.unsqueeze(0),
             maybe_unsqueeze(xi_labels)
         )
->>>>>>> f613fbe2
 
         # Unfreeze the parameters to allow training
         self.freeze(rg=True)
