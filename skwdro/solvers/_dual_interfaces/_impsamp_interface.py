from typing import Optional, Tuple

import torch as pt
from torch._functorch.apis import vmap, grad
from torch._functorch import functional_call

from ._misc_dual_interfaces import _SampledDualLoss
from ..utils import diff_opt_tensor, diff_tensor, normalize_just_vects, normalize_maybe_vects, maybe_unsqueeze


class _SampleDisplacer(_SampledDualLoss):
    r'''
    Interfaces for importance sampling, and gradients computations factored for initial lambda
    computation down the abstraction.
    '''
    def get_optimal_displacement(
            self,
            xi: pt.Tensor,
            xi_labels: Optional[pt.Tensor],
            threshold: float = 1e10
    ) -> Tuple[pt.Tensor, Optional[pt.Tensor]]:
        r"""
        Thresholds the displacement of the samples to avoid numerical instabilities.
        See :py:method:`~_SampleDisplacer.get_optimal_displacement`.
        Yields :math:`\frac{\nabla_\xi L(\xi)}{\lambda}` with backprop algorithm.

        Parameters
        ----------
        xi : pt.Tensor
            original samples observed
        xi_labels : Optional[pt.Tensor]
            associated labels, if any

        Returns
        -------
        disps: Tuple[pt.Tensor, Optional[pt.Tensor]]
            displacements to maximize the series expansion

        Shapes
        ------
        xi : (m, d)
        xi_labels : (m, d')
        disps: (1, m, d), (1, m, d')
        """
        grad_xi, grad_xi_l = self.get_displacement_direction(xi, xi_labels)
        # Assert type of results and get them returned
        return normalize_just_vects(grad_xi / self._lam, threshold, dim=-1), normalize_maybe_vects(grad_xi_l / self._lam, threshold, dim=-1)

    def compute_functional_grads(
            self,
            xi: pt.Tensor,
            xi_labels: Optional[pt.Tensor]
        ) -> Tuple[pt.Tensor, Optional[pt.Tensor]]:
        model = self.primal_loss
        thetas = {k: v.detach() for k, v in model.named_parameters()}
        _internal_states = {k: v.detach() for k, v in model.named_buffers()}
        def call_loss(data, target, params, states):
            loss = functional_call.functional_call(
                model, # apply primal loss
                (params, states,), # pass in current params and state buffers
                (data, target,) # give as inputs xi and xi_labels
            )
            return loss.squeeze()
        grad_func = grad(
            call_loss, # diff the loss
            (0,) if xi_labels is None else (0, 1,) # wrt data, and labels if relevant
        )
        per_sample_grad_func = vmap(
            vmap(
                grad_func, # apply gradient to data
                in_dims=(
                    0, # always on zeta-batch dims for data
                    None if xi_labels is None else 0, # if labels, on zeta-batch dims, else share the null
                    None, # share parameters
                    None # share the state
                )
            ),
            in_dims=(
                0, # always on xi-batch dims for data
                None if xi_labels is None else 0, # if labels, on xi-batch dims, else share the null
                None, # share parameters
                None # share the state
            )
        )
        if xi_labels is None:
            return per_sample_grad_func(xi, xi_labels, thetas, _internal_states)[0], None
        else:
            return per_sample_grad_func(xi, xi_labels, thetas, _internal_states)

    def get_displacement_direction(
            self,
            xi: pt.Tensor,
            xi_labels: Optional[pt.Tensor]
<<<<<<< HEAD
    ) -> Tuple[pt.Tensor, Optional[pt.Tensor]]:
=======
        ) -> Tuple[pt.Tensor, Optional[pt.Tensor]]:
>>>>>>> 325fd61d
        r""" Optimal displacement to maximize the adversity of the samples.
        Yields :math:`\nabla_\xi L(\xi)` with backprop algorithm.

        Parameters
        ----------
        xi : pt.Tensor
            original samples observed
        xi_labels : Optional[pt.Tensor]
            associated labels, if any

        Returns
        -------
        disps: Tuple[pt.Tensor, Optional[pt.Tensor]]
            displacements to maximize the series expansion

        Shapes
        ------
        xi : (m, d)
        xi_labels : (m, d')
        disps: (1, m, d), (1, m, d')
        """

        # Freeze the parameters before differentiation wrt xi
        self.freeze()

        # "Dual" samples for forward pass, to get the gradients wrt them
<<<<<<< HEAD
        diff_xi = diff_tensor(xi)  # (1, m, d)
        diff_xi_l = diff_opt_tensor(xi_labels)  # (1, m, d')

        # Forward pass for xi
        out: pt.Tensor = self.primal_loss.value(
            diff_xi,
            diff_xi_l if diff_xi_l is not None else None
        ).squeeze((0, 2))  # (m,)

        # Backward pass, at all output loss per sample,
        # i.e. one gradient per xi sample, m total
        out.backward(pt.ones(xi.size(0)))  # xi.size = m
=======
        # diff_xi = diff_tensor(xi) # (1, m, d)
        # diff_xi_l = diff_opt_tensor(xi_labels) # (1, m, d')

        # Forward pass for xi
        # out: pt.Tensor = self.primal_loss.value(
        #         diff_xi,
        #         diff_xi_l if diff_xi_l is not None else None
        #     ).squeeze((0, 2)) # (m,)

        # Backward pass, at all output loss per sample,
        # i.e. one gradient per xi sample, m total
        # out.backward(pt.ones(xi.size(0))) # xi.size = m
        grad_xi, grad_xi_labels = self.compute_functional_grads(
            xi.unsqueeze(0),
            maybe_unsqueeze(xi_labels)
        )
        assert grad_xi.shape == (1, xi.size(0), xi.size(1))
        if grad_xi_labels is not None:
            assert grad_xi_labels.shape == (1, xi_labels.size(0), xi_labels.size(1))
>>>>>>> 325fd61d

        # Unfreeze the parameters to allow training
        self.freeze(rg=True)
        return grad_xi, grad_xi_labels

        # assert diff_xi.grad is not None
        # if diff_xi_l is not None:
        #     assert diff_xi_l.grad is not None
        #     return diff_xi.grad, diff_xi_l.grad
        # else:
        #     return diff_xi.grad, None

    def displace_samples(
            self,
            xi: pt.Tensor,
            xi_labels: Optional[pt.Tensor],
            zeta: pt.Tensor,
            zeta_labels: Optional[pt.Tensor]
<<<<<<< HEAD
    ) -> Tuple[
        pt.Tensor,
        Optional[pt.Tensor],
        pt.Tensor,
        Optional[pt.Tensor]
    ]:
=======
        ) -> Tuple[
                pt.Tensor,
                Optional[pt.Tensor],
                pt.Tensor,
                Optional[pt.Tensor]
            ]:
>>>>>>> 325fd61d
        r""" Optimal displacement to maximize the adversity of the samples.
        Yields :math:`\frac{\nabla_\xi L(\xi)}{\lambda}` with backprop algorithm.

        Parameters
        ----------
        xi : pt.Tensor
            original samples observed
        xi_labels : Optional[pt.Tensor]
            associated labels, if any
        zeta : pt.Tensor
            adversarial samples
        zeta_labels : Optional[pt.Tensor]
            associated adversarial labels, if any

        Returns
        -------
        disps: Tuple[pt.Tensor, Optional[pt.Tensor]]
            displacements to maximize the series expansion

        Shapes
        ------
        xi : (m, d)
        xi_labels : (m, d')
        zeta : (n_s, m, d)
        zeta_labels : (n_s, m, d')
        """
<<<<<<< HEAD
        disp, disp_labels = self.get_displacement_direction(
            xi,
            xi_labels
        )
=======
        disp, disp_labels = self.get_optimal_displacement(
                xi,
                xi_labels
            )
>>>>>>> 325fd61d
        if disp.isfinite().logical_not().any() or (disp_labels is not None and disp_labels.isfinite().logical_not().any()):
            # Safeguard against NaNs mainly, as well as divergences
            return xi.unsqueeze(0), maybe_unsqueeze(xi_labels, dim=0), zeta, zeta_labels
        else:
            displaced_xi, displaced_xi_labels = self.cost.solve_max_series_exp(
                xi.unsqueeze(0),
                maybe_unsqueeze(xi_labels, dim=0),
                disp,
                disp_labels
            )
            displaced_zeta, displaced_zeta_labels = self.cost.solve_max_series_exp(
                zeta, zeta_labels, disp, disp_labels)
            return displaced_xi, displaced_xi_labels, displaced_zeta, displaced_zeta_labels<|MERGE_RESOLUTION|>--- conflicted
+++ resolved
@@ -47,10 +47,10 @@
         return normalize_just_vects(grad_xi / self._lam, threshold, dim=-1), normalize_maybe_vects(grad_xi_l / self._lam, threshold, dim=-1)
 
     def compute_functional_grads(
-            self,
-            xi: pt.Tensor,
-            xi_labels: Optional[pt.Tensor]
-        ) -> Tuple[pt.Tensor, Optional[pt.Tensor]]:
+        self,
+        xi: pt.Tensor,
+        xi_labels: Optional[pt.Tensor]
+    ) -> Tuple[pt.Tensor, Optional[pt.Tensor]]:
         model = self.primal_loss
         thetas = {k: v.detach() for k, v in model.named_parameters()}
         _internal_states = {k: v.detach() for k, v in model.named_buffers()}
@@ -91,11 +91,7 @@
             self,
             xi: pt.Tensor,
             xi_labels: Optional[pt.Tensor]
-<<<<<<< HEAD
-    ) -> Tuple[pt.Tensor, Optional[pt.Tensor]]:
-=======
         ) -> Tuple[pt.Tensor, Optional[pt.Tensor]]:
->>>>>>> 325fd61d
         r""" Optimal displacement to maximize the adversity of the samples.
         Yields :math:`\nabla_\xi L(\xi)` with backprop algorithm.
 
@@ -122,51 +118,14 @@
         self.freeze()
 
         # "Dual" samples for forward pass, to get the gradients wrt them
-<<<<<<< HEAD
-        diff_xi = diff_tensor(xi)  # (1, m, d)
-        diff_xi_l = diff_opt_tensor(xi_labels)  # (1, m, d')
-
-        # Forward pass for xi
-        out: pt.Tensor = self.primal_loss.value(
-            diff_xi,
-            diff_xi_l if diff_xi_l is not None else None
-        ).squeeze((0, 2))  # (m,)
-
-        # Backward pass, at all output loss per sample,
-        # i.e. one gradient per xi sample, m total
-        out.backward(pt.ones(xi.size(0)))  # xi.size = m
-=======
-        # diff_xi = diff_tensor(xi) # (1, m, d)
-        # diff_xi_l = diff_opt_tensor(xi_labels) # (1, m, d')
-
-        # Forward pass for xi
-        # out: pt.Tensor = self.primal_loss.value(
-        #         diff_xi,
-        #         diff_xi_l if diff_xi_l is not None else None
-        #     ).squeeze((0, 2)) # (m,)
-
-        # Backward pass, at all output loss per sample,
-        # i.e. one gradient per xi sample, m total
-        # out.backward(pt.ones(xi.size(0))) # xi.size = m
         grad_xi, grad_xi_labels = self.compute_functional_grads(
             xi.unsqueeze(0),
             maybe_unsqueeze(xi_labels)
         )
-        assert grad_xi.shape == (1, xi.size(0), xi.size(1))
-        if grad_xi_labels is not None:
-            assert grad_xi_labels.shape == (1, xi_labels.size(0), xi_labels.size(1))
->>>>>>> 325fd61d
 
         # Unfreeze the parameters to allow training
         self.freeze(rg=True)
         return grad_xi, grad_xi_labels
-
-        # assert diff_xi.grad is not None
-        # if diff_xi_l is not None:
-        #     assert diff_xi_l.grad is not None
-        #     return diff_xi.grad, diff_xi_l.grad
-        # else:
-        #     return diff_xi.grad, None
 
     def displace_samples(
             self,
@@ -174,21 +133,12 @@
             xi_labels: Optional[pt.Tensor],
             zeta: pt.Tensor,
             zeta_labels: Optional[pt.Tensor]
-<<<<<<< HEAD
     ) -> Tuple[
         pt.Tensor,
         Optional[pt.Tensor],
         pt.Tensor,
         Optional[pt.Tensor]
     ]:
-=======
-        ) -> Tuple[
-                pt.Tensor,
-                Optional[pt.Tensor],
-                pt.Tensor,
-                Optional[pt.Tensor]
-            ]:
->>>>>>> 325fd61d
         r""" Optimal displacement to maximize the adversity of the samples.
         Yields :math:`\frac{\nabla_\xi L(\xi)}{\lambda}` with backprop algorithm.
 
@@ -215,17 +165,10 @@
         zeta : (n_s, m, d)
         zeta_labels : (n_s, m, d')
         """
-<<<<<<< HEAD
-        disp, disp_labels = self.get_displacement_direction(
+        disp, disp_labels = self.get_optimal_displacement(
             xi,
             xi_labels
         )
-=======
-        disp, disp_labels = self.get_optimal_displacement(
-                xi,
-                xi_labels
-            )
->>>>>>> 325fd61d
         if disp.isfinite().logical_not().any() or (disp_labels is not None and disp_labels.isfinite().logical_not().any()):
             # Safeguard against NaNs mainly, as well as divergences
             return xi.unsqueeze(0), maybe_unsqueeze(xi_labels, dim=0), zeta, zeta_labels
