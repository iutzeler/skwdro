--- conflicted
+++ resolved
@@ -82,7 +82,6 @@
                 # = + [ lprob(zeta|xi)
                 #     - lprob(zeta|xi*)
                 correction = self.sampler.log_prob(
-<<<<<<< HEAD
                     zeta,
                     zeta_labels
                 ) - self.sampler.log_prob_recentered(
@@ -93,20 +92,7 @@
                     zeta,
                     zeta_labels
                 )
-                integrand += 0  # correction # (n_samples, m, 1)
-=======
-                        zeta,
-                        zeta_labels
-                    ) - self.sampler.log_prob_recentered(
-                        xi_star,
-                        # xi.unsqueeze(0),
-                        xi_labels_star,
-                        # maybe_unsqueeze(xi_labels, dim=0),
-                        zeta,
-                        zeta_labels
-                        )
                 integrand += correction # (n_samples, m, 1)
->>>>>>> 325fd61d
             else:
                 l = self.primal_loss.value(
                     zeta, zeta_labels)  # -> (n_samples, m, 1)
@@ -137,12 +123,10 @@
                 rho_N = xi.size(0) * self.rho.pow(p)  # (1,)
                 q: pt.Tensor = p / (p - 1.) if p != 1. else pt.tensor(pt.inf)
 
-<<<<<<< HEAD
-                grads, grads_labels = self.get_optimal_displacement(
-                    xi, xi_labels)  # (1, m, d), (1, m, d')
-=======
-                grads, grads_labels = self.get_displacement_direction(xi, xi_labels) # (1, m, d), (1, m, d')
->>>>>>> 325fd61d
+                grads, grads_labels = self.get_displacement_direction(
+                    xi,
+                    xi_labels
+                ) # (1, m, d), (1, m, d')
                 with pt.no_grad():
                     grads_norms = c.value(
                         grads,
