--- conflicted
+++ resolved
@@ -228,13 +228,8 @@
     # Init lambda
     loss.get_initial_guess_at_dual(xi, xi_labels)
 
-<<<<<<< HEAD
-    if hasattr(optimizer, "reset_lbd_state"):
-        optimizer.reset_lbd_state() # type: ignore
-=======
     if hasattr(optimizer, "reset_lbd_state") and loss.erm_mode:
         optimizer.reset_lbd_state()
->>>>>>> 3f0ddde1
 
     # Train WDRO
     loss.erm_mode = False
