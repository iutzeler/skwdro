--- conflicted
+++ resolved
@@ -149,7 +149,6 @@
         problem.solve(verbose=False)
 
         return beta.value[:d], 0.0 , beta.value[d]
-<<<<<<< HEAD
     
 
 
@@ -179,7 +178,8 @@
     problem.solve(verbose=False)
 
     return coeff.value, intercept.value , None
-=======
+
+
 
 def WDROPortfolioSolver(WDROProblem, cost, C, d, eta, alpha, fit_intercept=None):
     return WDROPortfolioSpecificSolver(C=C, d=d, m=WDROProblem.n, cost=cost, eta=eta, \
@@ -240,4 +240,4 @@
     result = problem.solve()
 
     return theta.value, fit_intercept, lam.value, result
->>>>>>> 0833d634
+
