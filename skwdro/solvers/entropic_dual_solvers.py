import numpy as np
from numpy.random import sample

from skwdro.solvers.utils import *
from skwdro.solvers.optim_cond import OptCond
from skwdro.solvers.gradient_estimates import step_wgx_wol, step_wgx_wl

# import progressbar
# widgets = [' [',
#          progressbar.Timer(format= 'elapsed time: %(elapsed)s'),
#          '] ',
#            progressbar.Bar('*'),' (',
#            progressbar.ETA(), ') ',
#           ]

<<<<<<< HEAD
=======

>>>>>>> 058cacd5


def WDROEntropicSolver(WDROProblem=None, epsilon=1e-2, Nsamples = 20,fit_intercept=False, opt_cond=OptCond(2)):
    #return WangGaoXie_v1(WDROProblem=WDROProblem, epsilon=epsilon, Nsamples = Nsamples,fit_intercept=fit_intercept)
    return WangGaoXie_v2(WDROProblem=WDROProblem, epsilon=epsilon, n_samples = Nsamples,fit_intercept=fit_intercept, opt_cond=opt_cond)



# ### Gradient iterations ######################################
def wgx_v2_wo_labels(d, data_structure, m, rho_eps, lam_0, n_samples, cost, loss_fns, fit_intercept, opt_cond):
    """
    Launch the optimization, stopping when opt_cond is fulfilled, when the model does not penalize label switching.
    """
    xi, theta, zeta = prepare_data(data_structure.samples, m, d, n_samples, rho_eps[1], fit_intercept)

    c = lambda samples_x, z_x, *_: cost(samples_x, z_x)

    t = 1
    lam = lam_0
    while t > 0:
        # Perform step
        theta, lam, grads = step_wgx_wol(xi, zeta, theta, lam, c, loss_fns, t, rho_eps)
        print(theta,lam,grads)
        # Check stopping on the 5th theta gradient and last lambda projected gradient
        if opt_cond(grads, t): break
        else: t += 1
    return theta, lam


def wgx_v2_w_labels(d, data_structure, m, rho_eps, lam_0, n_samples, cost, loss, fit_intercept, opt_cond):
    """
    Launch the optimization, stopping when opt_cond is fulfilled, when the model does not penalize label switching.
    """
    xi, theta, zeta = prepare_data(data_structure.samplesX, m, d, n_samples, rho_eps[1], fit_intercept)
    xi_labels = data_structure.samplesY[:, None]
    zeta_labels = sample_pi_0(rho_eps[1], n_samples, xi_labels)

    c = lambda samples_x, z_x, samples_y, z_y: cost(samples_x, z_x, samples_y, z_y)

    t = 1
    lam = lam_0
    while t > 0:
        # Perform step
        theta, lam, grads = step_wgx_wl(xi, xi_labels, zeta, zeta_labels, theta, lam, c, loss, t, rho_eps)
        # Check stopping on the 5th theta gradient and last lambda projected gradient
        if opt_cond(grads, t): break
        else: t += 1
    return theta, lam
# ##############################################################

def WangGaoXie_v2(WDROProblem, epsilon=0.1, n_samples=50, fit_intercept=False, opt_cond=OptCond(2)):
    r"""
    Full method to solve the dual problem of entropy-regularized WDRO.

    .. math::
        \inf_{\lambda\ge 0, \theta}
            \lambda\rho + \epsilon
                \mathbb{E}_{\xi\sim\mathbb{P}^N}
                \ln\mathbb{E}_{\zeta\sim\mathcal{N}(\xi, \sigma)}
                e^{\frac{1}{\epsilon}(L_\theta(\zeta)-\lambda c(\zeta, \xi))}

    Parameters
    ==========
    WDROProblem: WDROProblem
        Instance containing all important Parameters
    epsilon: float
        Relative importance/penalty attributed to the entropy in the primal
    n_samples: int
        Number of samples drown to approximate :math:`\mathbb{E}_{\zeta\sim\mathcal{N}(\xi, \sigma)}`
    fit_intercept: bool
        Set to true to plunge data in a ``d+1`` dimensional space in order to capture an affine model
    opt_cond: OptCond
        Instance containing information for stopping criteria wrt gradient descent
    """

<<<<<<< HEAD
    d = WDROProblem.d

    no_labels = WDROProblem.dLabel == 0

    data_structure = WDROProblem.P

    m = WDROProblem.P.m
    rho =  WDROProblem.rho

    # Starting lambda is 1/rho  
    lam = 1.0/rho

    loss = WDROProblem.loss
    if no_labels:
        theta, lam = wgx_v2_wo_labels(
                d,
                data_structure,
                m,
                (rho, epsilon),
                lam,
                n_samples,
                WDROProblem.c,
                (loss.value, loss.grad_theta),
                fit_intercept,
                opt_cond
            )
    else:
        theta, lam = wgx_v2_w_labels(
                d,
                data_structure,
                m,
                (rho, epsilon),
                lam,
                n_samples,
                WDROProblem.c,
                (loss.valueSplit, loss.grad_thetaSplit),
                fit_intercept,
                opt_cond
            )

    # Format of output:
    # * linear coefficients (vector format)
    # * intercept (None if fit_intercept==False)
    # * optimal lambda
    if fit_intercept:
        return theta[1:], theta[0], lam
    else:
        return theta, None, lam

=======
>>>>>>> 058cacd5
def WangGaoXie_v1(WDROProblem, epsilon=0.1, Nsamples = 50,fit_intercept=False):
    """ Algorithm of Wang et al. but with epsilon >0 and delta = 0 (regularization in the objective)"""

    n = WDROProblem.n
    d = WDROProblem.d

    NoLabels = WDROProblem.dLabel == 0

    if NoLabels:
        samples = WDROProblem.P.samples
        labels = np.zeros(samples.shape[0]) # placeholder for custom cost calls
    else:
        samples = WDROProblem.P.samplesX
        labels  = WDROProblem.P.samplesY


    theta = np.random.rand(n)*0.5
    intercept = 0.0

    m = WDROProblem.P.m
    rho =  WDROProblem.rho

    def custom_cost(pbm):
        if NoLabels:
            return lambda samples_x, z_x, *_: pbm.c(samples_x, z_x)
        else:
            return lambda samples_x, z_x, samples_y, z_y: pbm.c(samples_x, z_x, samples_y, z_y)
    c = custom_cost(WDROProblem)

    lamL = 1e-10
    lamU = 1e10
    lam = (lamL+lamU)/2.0

    lam_eps = 1e-2

    z = np.zeros((m,d,Nsamples))
    sigma = epsilon
    for i in range(m):
        for j in range(Nsamples):
            tz = sigma*np.random.randn(d)+samples[i]
            while(np.max(tz)>WDROProblem.Xi_bounds[1] and np.min(tz)< WDROProblem.Xi_bounds[0]):
                tz = sigma*np.random.randn(d)+samples[i]
            z[i,:,j] = tz

    if not NoLabels:
        zl = np.zeros((m,Nsamples))
        sigma = epsilon
        for i in range(m):
            for j in range(Nsamples):
                tz = sigma*np.random.randn()+labels[i]
                while(np.max(tz)>WDROProblem.Xi_bounds[1] and np.min(tz)< WDROProblem.Xi_bounds[0]):
                    tz = sigma*np.random.randn()+labels[i]
                zl[i,j] = tz
    else:
        zl = np.zeros((m, Nsamples))

        # Plunge \Xi^d in \Xi^{d+1} w/ the labels
        # z = np.concatenate((z, zl[:, None, :]), axis=1) # Concatenate label as "dim d+1"
        # samples = np.concatenate((samples, labels[:, None]), axis=1) # Concatenate labels at dim d+1
        # d += 1





    T = 50
    # bar = progressbar.ProgressBar(max_value=T,widgets=widgets).start()
    for t in range(T):
        lam = (lamL+lamU)/2.0

        # some Gradient step on theta / intercept
        K = 5
        for k in range(K):
            grad_est = np.zeros(n)

            if fit_intercept:
                grad_estI = 0.0

            for i in range(m):

                if NoLabels: # No labels (and no intercept)
                    b = np.zeros(Nsamples)
                    for j in range(Nsamples):
                        b[j] = (WDROProblem.loss.value(theta , z[i,:,j]) -lam*(c(samples[i],z[i,:,j], None, None)))/epsilon

                    a = np.zeros(Nsamples)
                    for j in range(Nsamples):
                        a[j] = WDROProblem.loss.grad_theta(theta, z[i,:,j])

                    comp_grad = weightedExpAverage(a,b)

                else:
                    if fit_intercept: # labels and intercept
                        b = np.zeros(Nsamples)
                        for j in range(Nsamples):
                            b[j] = (WDROProblem.loss.valueSplit(theta , z[i,:,j],zl[i,j],intercept=intercept) -lam*c(samples[i],z[i,:,j], labels[i], zl[i, j]))/epsilon

                        a = np.zeros((Nsamples,n))
                        for j in range(Nsamples):
                            a[j,:] = WDROProblem.loss.grad_thetaSplit(theta, z[i,:,j],zl[i,j],intercept=intercept)


                        comp_grad = weightedExpAverage(a,b)


                        aI = np.zeros(Nsamples)
                        for j in range(Nsamples):
                            aI[j] = WDROProblem.loss.grad_interceptSplit(theta, z[i,:,j],zl[i,j],intercept=intercept)

                        comp_gradI = weightedExpAverage(aI,b)

                    else: # labels but no intercept
                        b = np.zeros(Nsamples)
                        for j in range(Nsamples):
                            b[j] = (WDROProblem.loss.valueSplit(theta , z[i,:,j],zl[i,j]) -lam*c(samples[i],z[i,:,j], labels[i], zl[i, j]))/epsilon

                        a = np.zeros((Nsamples,n))
                        for j in range(Nsamples):
                            a[j,:] = WDROProblem.loss.grad_thetaSplit(theta, z[i,:,j],zl[i,j])


                        comp_grad = weightedExpAverage(a,b)


                grad_est += comp_grad/m

                if fit_intercept:
                    grad_estI += comp_gradI/m


            step = 1/(t+k+10)**0.8
            theta = np.minimum(np.maximum(theta - step*grad_est,WDROProblem.Theta_bounds[0]),WDROProblem.Theta_bounds[1])

            if fit_intercept:
                intercept = intercept - step*grad_estI

        # Gradient computation for lambda
        d = 0
        for i in range(m):

            if NoLabels:
                b = np.zeros(Nsamples)
                for j in range(Nsamples):
                    b[j] = (WDROProblem.loss.value(theta , z[i,:,j]) -lam*c(samples[i],z[i,:,j], None, None))/epsilon

                a = np.zeros(Nsamples)
                for j in range(Nsamples):
                    a[j] = c(samples[i],z[i,:,j], None, None)

                comp_grad = weightedExpAverage(a,b)
            else:
                if fit_intercept: # labels and intercept
                    b = np.zeros(Nsamples)
                    for j in range(Nsamples):
                        b[j] = (WDROProblem.loss.valueSplit(theta , z[i,:,j],zl[i,j],intercept=intercept) -lam*c(samples[i],z[i,:,j], labels[i], zl[i, j]))/epsilon

                    a = np.zeros(Nsamples)
                    for j in range(Nsamples):
                        a[j] = c(samples[i],z[i,:,j], labels[i], zl[i, j])

                else:
                    b = np.zeros(Nsamples)
                    for j in range(Nsamples):
                        b[j] = (WDROProblem.loss.valueSplit(theta , z[i,:,j],zl[i,j]) -lam*c(samples[i],z[i,:,j], labels[i], zl[i, j]))/epsilon

                    a = np.zeros(Nsamples)
                    for j in range(Nsamples):
                        a[j] = c(samples[i],z[i,:,j], labels[i], zl[i, j])

                comp_grad = weightedExpAverage(a,b)

            d += comp_grad/m

        a = rho - d

        #lam = lam - K*step*a
        #print(a)
        if a>0:
            lamU = lam
        else:
            lamL = lam

        #print(theta,lam)

        #if fit_intercept:
        #    print(intercept)

        #if lamU-lamL<lam_eps:
            #print(grad_est)
            # break

        # bar.update(t)

    # bar.finish("Done")

    return theta, intercept, lam


def PiatEtAl(WDROProblem=None, epsilon=1.0, Nsamples = 5):

    theta = np.random.rand(WDROProblem.n)*10

    m = WDROProblem.P.m

    T = 100
    for t in range(T):
        u = (np.random.rand(Nsamples)-0.5)*2*np.sqrt(2*WDROProblem.rho)

        d = 0.0
        for i in range(m):
            zi = WDROProblem.P.samples[i]

            b = np.zeros(Nsamples)
            for l in range(Nsamples):
                b[l] = WDROProblem.loss.value(theta , zi + u[l] )/epsilon

            a = np.zeros(Nsamples)
            for j in range(Nsamples):
                a[j] = WDROProblem.loss.grad_theta(theta, zi + u[j] )

            delg = weightedExpAverage(a,b)


            d += delg/m

        step = 10/(t+10)**0.8
        theta = np.minimum(np.maximum(theta - step*d,WDROProblem.Theta_bounds[0]),WDROProblem.Theta_bounds[1])



    return theta
<|MERGE_RESOLUTION|>--- conflicted
+++ resolved
@@ -12,11 +12,6 @@
 #            progressbar.Bar('*'),' (',
 #            progressbar.ETA(), ') ',
 #           ]
-
-<<<<<<< HEAD
-=======
-
->>>>>>> 058cacd5
 
 
 def WDROEntropicSolver(WDROProblem=None, epsilon=1e-2, Nsamples = 20,fit_intercept=False, opt_cond=OptCond(2)):
@@ -92,7 +87,6 @@
         Instance containing information for stopping criteria wrt gradient descent
     """
 
-<<<<<<< HEAD
     d = WDROProblem.d
 
     no_labels = WDROProblem.dLabel == 0
@@ -142,8 +136,7 @@
     else:
         return theta, None, lam
 
-=======
->>>>>>> 058cacd5
+
 def WangGaoXie_v1(WDROProblem, epsilon=0.1, Nsamples = 50,fit_intercept=False):
     """ Algorithm of Wang et al. but with epsilon >0 and delta = 0 (regularization in the objective)"""
 
