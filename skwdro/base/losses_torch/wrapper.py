from typing import Optional
from itertools import chain
import torch as pt
import torch.nn as nn

from skwdro.base.losses_torch import Loss
from skwdro.base.samplers.torch.base_samplers import BaseSampler


class WrappingError(ValueError):
    pass


class WrappedPrimalLoss(Loss):
    def __init__(
            self,
            loss: nn.Module,
            transform: Optional[nn.Module],
            sampler: BaseSampler,
            has_labels: bool,
            *,
            l2reg: Optional[float] = None
    ) -> None:
        super(WrappedPrimalLoss, self).__init__(sampler, l2reg=l2reg)
        self.loss = loss
        self.transform = transform if transform is not None else nn.Identity()
        self.has_labels = has_labels

    @classmethod
    def default_sampler(cls, xi, xi_labels, epsilon, seed: int):
        raise WrappingError(
            "No default sampler can be attributed by default by a wrapped loss.")

    @property
    def theta(self):
        return pt.concat(list(
            map(
                pt.flatten,
                chain(self.loss.parameters(), self.transform.parameters())
            )))

    @property
    def intercept(self):
        return pt.tensor(0.)

<<<<<<< HEAD
    def _flat_value_w_labels(self, xi, xi_labels):
            return self.regularize(self.loss(self.transform(xi), xi_labels))
    def _flat_value_wo_labels(self, xi):
            return self.regularize(self.loss(self.transform(xi)))

    def value(self, xi: pt.Tensor, xi_labels: Optional[pt.Tensor]=None):
        print(f"{xi.size()=}")
=======
    def value(self, xi: pt.Tensor, xi_labels: Optional[pt.Tensor] = None):
>>>>>>> f613fbe2
        if self.has_labels:
            assert xi_labels is not None
            print(f"{xi_labels.size()=}")
            if xi.dim() > 2 and xi_labels.dim() > 2:
                *b, _ = xi.size()
                return self._flat_value_w_labels(xi.flatten(start_dim=0, end_dim=-2), xi_labels.flatten(start_dim=0, end_dim=-2)).view(*b, 1)
            elif xi.dim() > 2 and xi_labels.dim() == 2:
                *b, _ = xi.size()
                return self._flat_value_w_labels(xi.flatten(start_dim=0, end_dim=-2), xi_labels.squeeze()).view(*b, 1)
            elif xi.dim() == 2 and xi_labels.dim() <= 2:
                return self._flat_value_w_labels(xi, xi_labels).unsqueeze(-1)
            else: raise NotImplementedError()
        else:
            assert xi_labels is None
            if xi.dim() > 2:
                *b, _ = xi.size()
                return self._flat_value_wo_labels(xi.flatten(start_dim=0, end_dim=-2)).view(*b, 1)
            elif xi.dim() == 2:
                return self._flat_value_wo_labels(xi).unsqueeze(-1)
            else: raise NotImplementedError()<|MERGE_RESOLUTION|>--- conflicted
+++ resolved
@@ -43,17 +43,14 @@
     def intercept(self):
         return pt.tensor(0.)
 
-<<<<<<< HEAD
     def _flat_value_w_labels(self, xi, xi_labels):
-            return self.regularize(self.loss(self.transform(xi), xi_labels))
+        return self.regularize(self.loss(self.transform(xi), xi_labels))
+
     def _flat_value_wo_labels(self, xi):
-            return self.regularize(self.loss(self.transform(xi)))
+        return self.regularize(self.loss(self.transform(xi)))
 
-    def value(self, xi: pt.Tensor, xi_labels: Optional[pt.Tensor]=None):
+    def value(self, xi: pt.Tensor, xi_labels: Optional[pt.Tensor] = None):
         print(f"{xi.size()=}")
-=======
-    def value(self, xi: pt.Tensor, xi_labels: Optional[pt.Tensor] = None):
->>>>>>> f613fbe2
         if self.has_labels:
             assert xi_labels is not None
             print(f"{xi_labels.size()=}")
@@ -65,7 +62,8 @@
                 return self._flat_value_w_labels(xi.flatten(start_dim=0, end_dim=-2), xi_labels.squeeze()).view(*b, 1)
             elif xi.dim() == 2 and xi_labels.dim() <= 2:
                 return self._flat_value_w_labels(xi, xi_labels).unsqueeze(-1)
-            else: raise NotImplementedError()
+            else:
+                raise NotImplementedError()
         else:
             assert xi_labels is None
             if xi.dim() > 2:
@@ -73,4 +71,5 @@
                 return self._flat_value_wo_labels(xi.flatten(start_dim=0, end_dim=-2)).view(*b, 1)
             elif xi.dim() == 2:
                 return self._flat_value_wo_labels(xi).unsqueeze(-1)
-            else: raise NotImplementedError()+            else:
+                raise NotImplementedError()