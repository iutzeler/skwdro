from typing import Optional, Tuple

import torch as pt

import skwdro.distributions as dst
from .normcost import NormCost


class Constant(dst.Distribution):
    def __init__(self, cst: pt.Tensor):
        super().__init__(validate_args=False)
        self.cst = cst

    def sample(self, sample_shape=pt.Size()):
        return self.cst.expand(*(sample_shape + self.cst.shape))

    def rsample(self, sample_shape=pt.Size()):
        return self.sample(sample_shape=sample_shape)


class NormLabelCost(NormCost):
    """ p-norm of the ground metric to change data + label
    """

    def __init__(self, p: float = 2., power: float = 1.,
                 kappa: float = 1e4, name: Optional[str] = None):
        r"""
        Norm used to add cost to switching labels:

        .. math::
            d_\kappa\left(\left[\begin{array}{c}\bm{X}\\y\end{array}\right],
                \left[\begin{array}{c}\bm{X'}\\y'\end{array}\right]\right) :=
            \|\bm{X}-\bm{X'}\|+\kappa |y-y'|
        """
        super().__init__(power=power, p=p, name="Kappa-norm" if name is None else name)
        self.name = name  # Overwrite the name
        self.kappa = kappa
        assert kappa >= 0, f"Input kappa={kappa}<0 is illicit since it 'encourages' flipping labels in the database, and thus makes no sense wrt the database in terms of 'trust' to the labels."

    @classmethod
    def _label_penalty(cls, y: pt.Tensor, y_prime: pt.Tensor, p: float):
        return pt.norm(y - y_prime, p=p, dim=-1, keepdim=True)

    @classmethod
    def _data_penalty(cls, x: pt.Tensor, x_prime: pt.Tensor, p: float):
        diff = x - x_prime
        return pt.norm(diff, p=p, dim=-1, keepdim=True)

<<<<<<< HEAD
    def value(self, xi: pt.Tensor, zeta: pt.Tensor, xi_labels: Optional[pt.Tensor], zeta_labels: Optional[pt.Tensor]):
=======
    def value(self, xi: pt.Tensor, zeta: pt.Tensor,
              xi_labels: pt.Tensor, zeta_labels: pt.Tensor):
>>>>>>> f613fbe2
        r"""
        Cost to displace :math:`\xi:=\left[\begin{array}{c}\bm{X}\\y\end{array}\right]`
        to :math:`\zeta:=\left[\begin{array}{c}\bm{X'}\\y'\end{array}\right]`
        in :math:`mathbb{R}^n`.

        Parameters
        ----------
        xi : Tensor, shape (n_samples, n_features)
            Data point to be displaced (without the label)
        zeta : Tensor, shape (n_samples, n_features)
            Data point towards which ``x`` is displaced
        xi_labels : Tensor, shape (n_samples, n_features_y)
            Label or target for the problem/loss
        zeta_labels : Tensor, shape (n_samples, n_features_y)
            Label or target in the dataset
        """
        assert zeta_labels is not None and xi_labels is not None
        if float(self.kappa) is float("inf"):
            # Writing convention: if kappa=+oo we put all cost on switching labels
            #  so the cost is reported on y.
            # To provide a tractable computation, we yield the y-penalty alone.
            return self._label_penalty(
                xi_labels, zeta_labels, self.p)**self.power
        elif self.kappa == 0.:
            # Writing convention: if kappa is null we put all cost on moving the data itself, so the worst-case distribution is free to switch the labels.
            # Warning : this usecase should not make sense anyway.
            return self._data_penalty(xi, zeta, self.p)**self.power
        else:
            distance = self._data_penalty(xi, zeta, self.p) \
                + self.kappa * \
                self._label_penalty(xi_labels, zeta_labels, self.p)
            distance /= 1. + self.kappa
            return distance**self.power

    def _sampler_labels(self, xi_labels, epsilon) -> pt.distributions.Distribution:
        d = xi_labels.size(-1)
        if epsilon is None:
            epsilon = 1e-3
        if self.kappa == float('inf'):
            return dst.Dirac(xi_labels)
        if self.power == 1:
            if self.p == 1:
                return dst.Laplace(
<<<<<<< HEAD
                            loc=xi_labels,
                            scale=epsilon/self.kappa
                        )
            else: raise NotImplementedError()
        elif self.power == 2:
            if self.p == 2:
                return dst.MultivariateNormal(
                        loc=xi_labels,
                        scale_tril=epsilon*pt.eye(d).to(xi_labels)/self.kappa
                    )
            else: raise NotImplementedError()
        else: raise NotImplementedError()
=======
                    loc=xi_labels,
                    scale=epsilon / self.kappa
                )
            elif self.p == pt.inf:
                Warning("For sup norm, we use a gaussian sampler by default.")
                return dst.MultivariateNormal(
                    loc=xi_labels,
                    scale_tril=epsilon * pt.eye(xi_labels.size(-1)) / self.kappa
                )
            else:
                raise NotImplementedError()
        elif self.power == 2:
            if self.p == 2:
                return dst.MultivariateNormal(
                    loc=xi_labels,
                    scale_tril=epsilon * pt.eye(xi_labels.size(-1)) / self.kappa
                )
            else:
                raise NotImplementedError()
        else:
            raise NotImplementedError()
>>>>>>> f613fbe2

    def solve_max_series_exp(
            self,
            xi: pt.Tensor,
            xi_labels: Optional[pt.Tensor],
            rhs: pt.Tensor,
<<<<<<< HEAD
            rhs_labels: Optional[pt.Tensor]
            ) -> Tuple[pt.Tensor, Optional[pt.Tensor]]:
=======
            rhs_labels: pt.Tensor
    ) -> Tuple[pt.Tensor, Optional[pt.Tensor]]:
>>>>>>> f613fbe2
        if xi_labels is not None and rhs_labels is not None:
            if self.p == 2 == self.power:
                return xi + .5 * rhs, xi_labels + .5 * rhs_labels / self.kappa
            else:
                raise NotImplementedError()
        else:
            return super().solve_max_series_exp(xi, xi_labels, rhs, rhs_labels)<|MERGE_RESOLUTION|>--- conflicted
+++ resolved
@@ -46,14 +46,16 @@
         diff = x - x_prime
         return pt.norm(diff, p=p, dim=-1, keepdim=True)
 
-<<<<<<< HEAD
-    def value(self, xi: pt.Tensor, zeta: pt.Tensor, xi_labels: Optional[pt.Tensor], zeta_labels: Optional[pt.Tensor]):
-=======
-    def value(self, xi: pt.Tensor, zeta: pt.Tensor,
-              xi_labels: pt.Tensor, zeta_labels: pt.Tensor):
->>>>>>> f613fbe2
+    def value(
+        self,
+        xi: pt.Tensor,
+        zeta: pt.Tensor,
+        xi_labels: pt.Tensor,
+        zeta_labels: pt.Tensor
+    ):
         r"""
-        Cost to displace :math:`\xi:=\left[\begin{array}{c}\bm{X}\\y\end{array}\right]`
+        Cost to displace
+        :math:`\xi:=\left[\begin{array}{c}\bm{X}\\y\end{array}\right]`
         to :math:`\zeta:=\left[\begin{array}{c}\bm{X'}\\y'\end{array}\right]`
         in :math:`mathbb{R}^n`.
 
@@ -86,37 +88,28 @@
             distance /= 1. + self.kappa
             return distance**self.power
 
-    def _sampler_labels(self, xi_labels, epsilon) -> pt.distributions.Distribution:
+    def _sampler_labels(
+        self,
+        xi_labels,
+        epsilon
+    ) -> pt.distributions.Distribution:
         d = xi_labels.size(-1)
         if epsilon is None:
             epsilon = 1e-3
         if self.kappa == float('inf'):
             return dst.Dirac(xi_labels)
+        assert isinstance(epsilon, pt.Tensor)
         if self.power == 1:
             if self.p == 1:
                 return dst.Laplace(
-<<<<<<< HEAD
-                            loc=xi_labels,
-                            scale=epsilon/self.kappa
-                        )
-            else: raise NotImplementedError()
-        elif self.power == 2:
-            if self.p == 2:
-                return dst.MultivariateNormal(
-                        loc=xi_labels,
-                        scale_tril=epsilon*pt.eye(d).to(xi_labels)/self.kappa
-                    )
-            else: raise NotImplementedError()
-        else: raise NotImplementedError()
-=======
                     loc=xi_labels,
-                    scale=epsilon / self.kappa
+                    scale=epsilon.to(xi_labels) / self.kappa
                 )
             elif self.p == pt.inf:
                 Warning("For sup norm, we use a gaussian sampler by default.")
-                return dst.MultivariateNormal(
+                return dst.Normal(
                     loc=xi_labels,
-                    scale_tril=epsilon * pt.eye(xi_labels.size(-1)) / self.kappa
+                    scale=epsilon.to(xi_labels) / self.kappa
                 )
             else:
                 raise NotImplementedError()
@@ -124,26 +117,20 @@
             if self.p == 2:
                 return dst.MultivariateNormal(
                     loc=xi_labels,
-                    scale_tril=epsilon * pt.eye(xi_labels.size(-1)) / self.kappa
+                    scale_tril=epsilon * pt.eye(d) / self.kappa
                 )
             else:
                 raise NotImplementedError()
         else:
             raise NotImplementedError()
->>>>>>> f613fbe2
 
     def solve_max_series_exp(
-            self,
-            xi: pt.Tensor,
-            xi_labels: Optional[pt.Tensor],
-            rhs: pt.Tensor,
-<<<<<<< HEAD
-            rhs_labels: Optional[pt.Tensor]
-            ) -> Tuple[pt.Tensor, Optional[pt.Tensor]]:
-=======
-            rhs_labels: pt.Tensor
+        self,
+        xi: pt.Tensor,
+        xi_labels: Optional[pt.Tensor],
+        rhs: pt.Tensor,
+        rhs_labels: Optional[pt.Tensor]
     ) -> Tuple[pt.Tensor, Optional[pt.Tensor]]:
->>>>>>> f613fbe2
         if xi_labels is not None and rhs_labels is not None:
             if self.p == 2 == self.power:
                 return xi + .5 * rhs, xi_labels + .5 * rhs_labels / self.kappa
