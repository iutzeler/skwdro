from typing import Optional, Tuple, overload

import torch as pt

import skwdro.distributions as dst
from .normcost import NormCost


class NormLabelCost(NormCost):
    r""" p-norm of the ground metric to change data + label

    Norm used to add cost to switching labels:

    .. math::
        d_\kappa\left(\left[\begin{array}{c}\bm{X}\\y\end{array}\right],
            \left[\begin{array}{c}\bm{X'}\\y'\end{array}\right]\right) :=
        \|\bm{X}-\bm{X'}\|+\kappa |y-y'|
    """
    def __init__(
        self,
        p: float = 2.,
        power: float = 1.,
        kappa: float = 1e4,
        name: Optional[str] = None
    ):
        r""" Constructor
        """
        super().__init__(
            power=power,
            p=p,
            name="Kappa-norm" if name is None else name
        )
        self.kappa = kappa
        assert kappa >= 0, ' '.join([
            f"Input kappa={kappa}<0",
            "is illicit since it 'encourages'",
            "flipping labels in the database,",
            "and thus makes no sense wrt the database",
            "in terms of 'trust' to the labels."
        ])

    @classmethod
    def _label_penalty(cls, y: pt.Tensor, y_prime: pt.Tensor, p: float):
        return pt.norm(y - y_prime, p=p, dim=-1, keepdim=True)

    @classmethod
    def _data_penalty(cls, x: pt.Tensor, x_prime: pt.Tensor, p: float):
        diff = x - x_prime
        return pt.norm(diff, p=p, dim=-1, keepdim=True)

<<<<<<< HEAD
=======
    @overload
>>>>>>> 4b4d17f6
    def value(
        self,
        xi: pt.Tensor,
        zeta: pt.Tensor,
        xi_labels: pt.Tensor,
        zeta_labels: pt.Tensor
<<<<<<< HEAD
    ):
=======
    ) -> pt.Tensor:
>>>>>>> 4b4d17f6
        r"""
        Cost to displace
        :math:`\xi:=\left[\begin{array}{c}\bm{X}\\y\end{array}\right]`
        to :math:`\zeta:=\left[\begin{array}{c}\bm{X'}\\y'\end{array}\right]`
        in :math:`mathbb{R}^n`.

        Parameters
        ----------
        xi : Tensor, shape (n_samples, n_features)
            Data point to be displaced (without the label)
        zeta : Tensor, shape (n_samples, n_features)
            Data point towards which ``x`` is displaced
        xi_labels : Tensor, shape (n_samples, n_features_y)
            Label or target for the problem/loss
        zeta_labels : Tensor, shape (n_samples, n_features_y)
            Label or target in the dataset
        """
<<<<<<< HEAD
        assert zeta_labels is not None and xi_labels is not None
=======
        pass

    @overload
    def value(
        self,
        xi: pt.Tensor,
        zeta: pt.Tensor,
        xi_labels: None = None,
        zeta_labels: None = None
    ) -> pt.Tensor:
        pass

    @overload
    def value(
        self,
        xi: pt.Tensor,
        zeta: pt.Tensor,
        xi_labels: Optional[pt.Tensor] = None,
        zeta_labels: Optional[pt.Tensor] = None
    ) -> pt.Tensor:
        raise AssertionError()

    def value(
        self,
        xi: pt.Tensor,
        zeta: pt.Tensor,
        xi_labels: Optional[pt.Tensor] = None,
        zeta_labels: Optional[pt.Tensor] = None
    ) -> pt.Tensor:
        assert xi_labels is not None and zeta_labels is not None
        _c: pt.Tensor
>>>>>>> 4b4d17f6
        if float(self.kappa) is float("inf"):
            # Writing convention: if kappa=+oo we put all cost on switching
            # labels so the cost is reported on y.
            # To provide a tractable computation, we yield the y-penalty alone.
            _c = self._label_penalty(
                xi_labels, zeta_labels, self.p
            )**self.power
        elif self.kappa == 0.:
            # Writing convention: if kappa is null we put all cost on moving
            # the data itself, so the worst-case distribution is free to switch
            # the labels.
            # Warning : this usecase should not make sense anyway.
            _c = self._data_penalty(xi, zeta, self.p)**self.power
        else:
            distance = self._data_penalty(xi, zeta, self.p) \
                + self.kappa * \
                self._label_penalty(xi_labels, zeta_labels, self.p)
            distance /= 1. + self.kappa
<<<<<<< HEAD
            return distance**self.power
=======
            _c = distance**self.power
            del distance

        return _c

    @overload
    def _sampler_labels(
        self,
        xi_labels: pt.Tensor,
        epsilon: pt.Tensor
    ) -> dst.Distribution:
        pass

    @overload
    def _sampler_labels(
        self,
        xi_labels: None,
        epsilon: pt.Tensor
    ) -> None:
        raise ValueError()
>>>>>>> 4b4d17f6

    def _sampler_labels(
        self,
        xi_labels,
        epsilon
<<<<<<< HEAD
    ) -> pt.distributions.Distribution:
        d = xi_labels.size(-1)
=======
    ) -> Optional[dst.Distribution]:
>>>>>>> 4b4d17f6
        if epsilon is None:
            epsilon = pt.tensor(1e-3)
        if self.kappa == float('inf'):
            return dst.Dirac(xi_labels)
<<<<<<< HEAD
        assert isinstance(epsilon, pt.Tensor)
=======
>>>>>>> 4b4d17f6
        if self.power == 1:
            if self.p == 1:
                return dst.Laplace(
                    loc=xi_labels,
                    scale=epsilon.to(xi_labels) / self.kappa
                )
            elif self.p == pt.inf:
                Warning("For sup norm, we use a gaussian sampler by default.")
                return dst.Normal(
                    loc=xi_labels,
                    scale=epsilon.to(xi_labels) / self.kappa
                )
            else:
                raise NotImplementedError()
        elif self.power == 2:
            if self.p == 2:
                return dst.MultivariateNormal(
                    loc=xi_labels,
                    scale_tril=epsilon * pt.eye(d) / self.kappa
                )
            else:
                raise NotImplementedError()
        else:
            raise NotImplementedError()

    @overload
    def solve_max_series_exp(
        self,
        xi: pt.Tensor,
        xi_labels: pt.Tensor,
        rhs: pt.Tensor,
        rhs_labels: pt.Tensor
    ) -> Tuple[pt.Tensor, pt.Tensor]:
        pass

    @overload
    def solve_max_series_exp(
        self,
        xi: pt.Tensor,
        xi_labels: Optional[pt.Tensor],
        rhs: pt.Tensor,
        rhs_labels: Optional[pt.Tensor]
    ) -> Tuple[pt.Tensor, Optional[pt.Tensor]]:
        pass

    def solve_max_series_exp(
        self,
        xi: pt.Tensor,
        xi_labels: Optional[pt.Tensor],
        rhs: pt.Tensor,
        rhs_labels: Optional[pt.Tensor]
    ) -> Tuple[pt.Tensor, Optional[pt.Tensor]]:
        if xi_labels is not None and rhs_labels is not None:
            if self.p == 2 == self.power:
                return xi + .5 * rhs, xi_labels + .5 * rhs_labels / self.kappa
            else:
                raise NotImplementedError()
        else:
            return super().solve_max_series_exp(xi, xi_labels, rhs, rhs_labels)<|MERGE_RESOLUTION|>--- conflicted
+++ resolved
@@ -48,21 +48,14 @@
         diff = x - x_prime
         return pt.norm(diff, p=p, dim=-1, keepdim=True)
 
-<<<<<<< HEAD
-=======
-    @overload
->>>>>>> 4b4d17f6
+    @overload
     def value(
         self,
         xi: pt.Tensor,
         zeta: pt.Tensor,
         xi_labels: pt.Tensor,
         zeta_labels: pt.Tensor
-<<<<<<< HEAD
-    ):
-=======
-    ) -> pt.Tensor:
->>>>>>> 4b4d17f6
+    ) -> pt.Tensor:
         r"""
         Cost to displace
         :math:`\xi:=\left[\begin{array}{c}\bm{X}\\y\end{array}\right]`
@@ -80,9 +73,6 @@
         zeta_labels : Tensor, shape (n_samples, n_features_y)
             Label or target in the dataset
         """
-<<<<<<< HEAD
-        assert zeta_labels is not None and xi_labels is not None
-=======
         pass
 
     @overload
@@ -114,7 +104,6 @@
     ) -> pt.Tensor:
         assert xi_labels is not None and zeta_labels is not None
         _c: pt.Tensor
->>>>>>> 4b4d17f6
         if float(self.kappa) is float("inf"):
             # Writing convention: if kappa=+oo we put all cost on switching
             # labels so the cost is reported on y.
@@ -133,9 +122,6 @@
                 + self.kappa * \
                 self._label_penalty(xi_labels, zeta_labels, self.p)
             distance /= 1. + self.kappa
-<<<<<<< HEAD
-            return distance**self.power
-=======
             _c = distance**self.power
             del distance
 
@@ -156,26 +142,18 @@
         epsilon: pt.Tensor
     ) -> None:
         raise ValueError()
->>>>>>> 4b4d17f6
 
     def _sampler_labels(
         self,
         xi_labels,
         epsilon
-<<<<<<< HEAD
     ) -> pt.distributions.Distribution:
         d = xi_labels.size(-1)
-=======
-    ) -> Optional[dst.Distribution]:
->>>>>>> 4b4d17f6
         if epsilon is None:
             epsilon = pt.tensor(1e-3)
         if self.kappa == float('inf'):
             return dst.Dirac(xi_labels)
-<<<<<<< HEAD
         assert isinstance(epsilon, pt.Tensor)
-=======
->>>>>>> 4b4d17f6
         if self.power == 1:
             if self.p == 1:
                 return dst.Laplace(
