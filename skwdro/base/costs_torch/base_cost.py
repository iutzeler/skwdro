--- conflicted
+++ resolved
@@ -89,8 +89,5 @@
         rhs: pt.Tensor,
         rhs_labels: Optional[pt.Tensor]
     ) -> Tuple[pt.Tensor, Optional[pt.Tensor]]:
-<<<<<<< HEAD
         del xi, rhs, xi_labels, rhs_labels
-=======
->>>>>>> 4b4d17f6
         raise NotImplementedError()