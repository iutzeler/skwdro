from typing import Optional, Tuple, overload

import torch as pt

from .base_cost import TorchCost
import skwdro.distributions as dst


class NormCost(TorchCost):
    """ p-norm to some power, with torch arguments
    """

    def __init__(
        self,
        p: float = 1.,
        power: float = 1.,
        name: Optional[str] = None
    ):
        r"""
        Norm to represent the ground cost of type :math:`p`.
        It represents a distance depending on :math:`p`:
            * for :math:`p=1`: Manhattan
            * for :math:`p=2`: Euclidean distance
            * for :math:`p=\infty`: Sup-norm
        """
        super().__init__(name="Norm" if name is None else name, engine="pt")
        self.p = p
        self.power = power

<<<<<<< HEAD
=======
    @overload
>>>>>>> 4b4d17f6
    def value(
        self,
        xi: pt.Tensor,
        zeta: pt.Tensor,
<<<<<<< HEAD
        xi_labels: NoneType = None,
        zeta_labels: NoneType = None
    ):
=======
        xi_labels: pt.Tensor,
        zeta_labels: pt.Tensor
    ) -> pt.Tensor:
        pass

    @overload
    def value(
        self,
        xi: pt.Tensor,
        zeta: pt.Tensor,
        xi_labels: None = None,
        zeta_labels: None = None
    ) -> pt.Tensor:
>>>>>>> 4b4d17f6
        r"""
        Cost to displace :math:`\xi` to :math:`\zeta` in :math:`mathbb{R}^n`.

        Parameters
        ----------
        xi : Tensor
            Data point to be displaced
        zeta : Tensor
            Data point towards which ``xi`` is displaced
        """
<<<<<<< HEAD
=======
        pass

    @overload
    def value(
        self,
        xi: pt.Tensor,
        zeta: pt.Tensor,
        xi_labels: Optional[pt.Tensor] = None,
        zeta_labels: Optional[pt.Tensor] = None
    ) -> pt.Tensor:
        raise AssertionError()

    def value(
        self,
        xi: pt.Tensor,
        zeta: pt.Tensor,
        xi_labels: Optional[pt.Tensor] = None,
        zeta_labels: Optional[pt.Tensor] = None
    ) -> pt.Tensor:
>>>>>>> 4b4d17f6
        del xi_labels, zeta_labels
        diff = xi - zeta
        diff = pt.norm(diff, p=self.p, dim=-1, keepdim=True)**self.power
        assert isinstance(diff, pt.Tensor)
        return diff

    def _sampler_data(self, xi, epsilon) -> pt.distributions.Distribution:
        if epsilon is None:
            epsilon = pt.tensor(1e-3)
        assert isinstance(epsilon, pt.Tensor)
        if self.power == 1:
            if self.p == 1:
                return dst.Laplace(
                    loc=xi,
                    scale=epsilon.to(xi)
                )
            elif self.p == 2:
                return dst.Normal(
                    loc=xi,
                    scale=epsilon.to(xi)
                )
            elif self.p == pt.inf:
                Warning("For sup norm, we use a gaussian sampler by default.")
                return dst.Normal(
                    loc=xi,
                    scale=epsilon.to(xi)
                )
            else:
                raise NotImplementedError()
        elif self.power == 2:
            if self.p == 2:
                return dst.Normal(
                    loc=xi,
                    scale=epsilon.to(xi)
                )
            else:
                raise NotImplementedError()
        else:
            raise NotImplementedError()

<<<<<<< HEAD
    def _sampler_labels(
        self,
        xi_labels,
        epsilon
    ) -> Optional[pt.distributions.Distribution]:
=======
    @overload
    def _sampler_labels(
        self,
        xi_labels: pt.Tensor,
        epsilon: pt.Tensor
    ) -> dst.Distribution:
        pass

    @overload
    def _sampler_labels(
        self,
        xi_labels: None,
        epsilon: pt.Tensor
    ) -> None:
        return None

    def _sampler_labels(
        self,
        xi_labels: Optional[pt.Tensor],
        epsilon: pt.Tensor
    ) -> Optional[dst.Distribution]:
        del epsilon
>>>>>>> 4b4d17f6
        if xi_labels is None:
            return None
        else:
            return dst.Dirac(xi_labels, 1, True)

    @overload
    def solve_max_series_exp(
        self,
        xi: pt.Tensor,
        xi_labels: pt.Tensor,
        rhs: pt.Tensor,
        rhs_labels: pt.Tensor
    ) -> Tuple[pt.Tensor, pt.Tensor]:
        pass

    @overload
    def solve_max_series_exp(
        self,
        xi: pt.Tensor,
        xi_labels: Optional[pt.Tensor],
        rhs: pt.Tensor,
        rhs_labels: Optional[pt.Tensor]
    ) -> Tuple[pt.Tensor, Optional[pt.Tensor]]:
        pass

    def solve_max_series_exp(
        self,
        xi: pt.Tensor,
        xi_labels: Optional[pt.Tensor],
        rhs: pt.Tensor,
        rhs_labels: Optional[pt.Tensor]
    ) -> Tuple[pt.Tensor, Optional[pt.Tensor]]:
        if xi_labels is not None and rhs_labels is not None:
            if self.p == 2 == self.power:
                return xi + .5 * rhs, xi_labels  # NO adding + .5 * rhs_labels
            else:
                raise NotImplementedError()
        else:
            if self.p == 2 == self.power:
                return xi + .5 * rhs, xi_labels
            else:
                raise NotImplementedError()<|MERGE_RESOLUTION|>--- conflicted
+++ resolved
@@ -27,19 +27,11 @@
         self.p = p
         self.power = power
 
-<<<<<<< HEAD
-=======
     @overload
->>>>>>> 4b4d17f6
     def value(
         self,
         xi: pt.Tensor,
         zeta: pt.Tensor,
-<<<<<<< HEAD
-        xi_labels: NoneType = None,
-        zeta_labels: NoneType = None
-    ):
-=======
         xi_labels: pt.Tensor,
         zeta_labels: pt.Tensor
     ) -> pt.Tensor:
@@ -53,7 +45,6 @@
         xi_labels: None = None,
         zeta_labels: None = None
     ) -> pt.Tensor:
->>>>>>> 4b4d17f6
         r"""
         Cost to displace :math:`\xi` to :math:`\zeta` in :math:`mathbb{R}^n`.
 
@@ -64,8 +55,6 @@
         zeta : Tensor
             Data point towards which ``xi`` is displaced
         """
-<<<<<<< HEAD
-=======
         pass
 
     @overload
@@ -85,7 +74,6 @@
         xi_labels: Optional[pt.Tensor] = None,
         zeta_labels: Optional[pt.Tensor] = None
     ) -> pt.Tensor:
->>>>>>> 4b4d17f6
         del xi_labels, zeta_labels
         diff = xi - zeta
         diff = pt.norm(diff, p=self.p, dim=-1, keepdim=True)**self.power
@@ -126,13 +114,6 @@
         else:
             raise NotImplementedError()
 
-<<<<<<< HEAD
-    def _sampler_labels(
-        self,
-        xi_labels,
-        epsilon
-    ) -> Optional[pt.distributions.Distribution]:
-=======
     @overload
     def _sampler_labels(
         self,
@@ -155,7 +136,6 @@
         epsilon: pt.Tensor
     ) -> Optional[dst.Distribution]:
         del epsilon
->>>>>>> 4b4d17f6
         if xi_labels is None:
             return None
         else:
