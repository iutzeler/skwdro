from typing import Optional, Tuple
from types import NoneType

import torch as pt

from .base_cost import TorchCost
import skwdro.distributions as dst


class NormCost(TorchCost):
    """ p-norm to some power, with torch arguments
    """

    def __init__(self, p: float = 1., power: float = 1.,
                 name: Optional[str] = None):
        r"""
        Norm to represent the ground cost of type :math:`p`.
        It represents a distance depending on :math:`p`:
            * for :math:`p=1`: Manhattan
            * for :math:`p=2`: Euclidean distance
            * for :math:`p=\infty`: Sup-norm
        """
        super().__init__(name="Norm" if name is None else name, engine="pt")
        self.p = p
        self.power = power

<<<<<<< HEAD
    def value(self, xi: pt.Tensor, zeta: pt.Tensor, xi_labels: Optional[pt.Tensor]=None, zeta_labels: Optional[pt.Tensor]=None):
=======
    def value(self, xi: pt.Tensor, zeta: pt.Tensor,
              xi_labels: NoneType = None, zeta_labels: NoneType = None):
>>>>>>> f613fbe2
        r"""
        Cost to displace :math:`\xi` to :math:`\zeta` in :math:`mathbb{R}^n`.

        Parameters
        ----------
        xi : Tensor
            Data point to be displaced
        zeta : Tensor
            Data point towards which ``xi`` is displaced
        """
        diff = xi - zeta
        return pt.norm(diff, p=self.p, dim=-1, keepdim=True)**self.power

    def _sampler_data(self, xi, epsilon) -> pt.distributions.Distribution:
        # d = xi.size(-1)
        if epsilon is None:
            epsilon = 1e-3
        if self.power == 1:
            if self.p == 1:
                return dst.Laplace(
<<<<<<< HEAD
                            loc=xi,
                            scale=epsilon
                        )
            else: raise NotImplementedError()
        elif self.power == 2:
            if self.p == 2:
                assert isinstance(epsilon, pt.Tensor)
                return dst.Normal(
                        loc=xi,
                        scale=epsilon.to(xi)
                    )
                # return dst.MultivariateNormal(
                #         loc=xi,
                #         scale_tril=epsilon*pt.eye(d).to(xi)
                #     )
            else: raise NotImplementedError()
        else: raise NotImplementedError()
=======
                    loc=xi,
                    scale=epsilon
                )
            elif self.p == pt.inf:
                Warning("For sup norm, we use a gaussian sampler by default.")
                return dst.MultivariateNormal(
                    loc=xi,
                    scale_tril=epsilon * pt.eye(xi.size(-1))
                )
            else:
                raise NotImplementedError()
        elif self.power == 2:
            if self.p == 2:
                return dst.MultivariateNormal(
                    loc=xi,
                    scale_tril=epsilon * pt.eye(xi.size(-1))
                )
            else:
                raise NotImplementedError()
        else:
            raise NotImplementedError()
>>>>>>> f613fbe2

    def _sampler_labels(self, xi_labels, epsilon) -> Optional[pt.distributions.Distribution]:
        if xi_labels is None:
            return None
        else:
            return dst.Dirac(xi_labels, 1, True)

    def solve_max_series_exp(
            self,
            xi: pt.Tensor,
            xi_labels: Optional[pt.Tensor],
            rhs: pt.Tensor,
            rhs_labels: Optional[pt.Tensor]
    ) -> Tuple[pt.Tensor, Optional[pt.Tensor]]:
        if xi_labels is not None and rhs_labels is not None:
            if self.p == 2 == self.power:
                return xi + .5 * rhs, xi_labels  # NO adding + .5 * rhs_labels
            else:
                raise NotImplementedError()
        else:
            if self.p == 2 == self.power:
                return xi + .5 * rhs, xi_labels
            else:
                raise NotImplementedError()<|MERGE_RESOLUTION|>--- conflicted
+++ resolved
@@ -24,12 +24,13 @@
         self.p = p
         self.power = power
 
-<<<<<<< HEAD
-    def value(self, xi: pt.Tensor, zeta: pt.Tensor, xi_labels: Optional[pt.Tensor]=None, zeta_labels: Optional[pt.Tensor]=None):
-=======
-    def value(self, xi: pt.Tensor, zeta: pt.Tensor,
-              xi_labels: NoneType = None, zeta_labels: NoneType = None):
->>>>>>> f613fbe2
+    def value(
+        self,
+        xi: pt.Tensor,
+        zeta: pt.Tensor,
+        xi_labels: NoneType = None,
+        zeta_labels: NoneType = None
+    ):
         r"""
         Cost to displace :math:`\xi` to :math:`\zeta` in :math:`mathbb{R}^n`.
 
@@ -40,6 +41,7 @@
         zeta : Tensor
             Data point towards which ``xi`` is displaced
         """
+        del xi_labels, zeta_labels
         diff = xi - zeta
         return pt.norm(diff, p=self.p, dim=-1, keepdim=True)**self.power
 
@@ -47,52 +49,42 @@
         # d = xi.size(-1)
         if epsilon is None:
             epsilon = 1e-3
+        assert isinstance(epsilon, pt.Tensor)
         if self.power == 1:
             if self.p == 1:
                 return dst.Laplace(
-<<<<<<< HEAD
-                            loc=xi,
-                            scale=epsilon
-                        )
-            else: raise NotImplementedError()
-        elif self.power == 2:
-            if self.p == 2:
-                assert isinstance(epsilon, pt.Tensor)
+                    loc=xi,
+                    scale=epsilon.to(xi)
+                )
+            elif self.p == 2:
                 return dst.Normal(
-                        loc=xi,
-                        scale=epsilon.to(xi)
-                    )
-                # return dst.MultivariateNormal(
-                #         loc=xi,
-                #         scale_tril=epsilon*pt.eye(d).to(xi)
-                #     )
-            else: raise NotImplementedError()
-        else: raise NotImplementedError()
-=======
                     loc=xi,
-                    scale=epsilon
+                    scale=epsilon.to(xi)
                 )
             elif self.p == pt.inf:
                 Warning("For sup norm, we use a gaussian sampler by default.")
-                return dst.MultivariateNormal(
+                return dst.Normal(
                     loc=xi,
-                    scale_tril=epsilon * pt.eye(xi.size(-1))
+                    scale=epsilon.to(xi)
                 )
             else:
                 raise NotImplementedError()
         elif self.power == 2:
             if self.p == 2:
-                return dst.MultivariateNormal(
+                return dst.Normal(
                     loc=xi,
-                    scale_tril=epsilon * pt.eye(xi.size(-1))
+                    scale=epsilon.to(xi)
                 )
             else:
                 raise NotImplementedError()
         else:
             raise NotImplementedError()
->>>>>>> f613fbe2
 
-    def _sampler_labels(self, xi_labels, epsilon) -> Optional[pt.distributions.Distribution]:
+    def _sampler_labels(
+        self,
+        xi_labels,
+        epsilon
+    ) -> Optional[pt.distributions.Distribution]:
         if xi_labels is None:
             return None
         else:
