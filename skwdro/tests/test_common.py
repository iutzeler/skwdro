import pytest

from sklearn.base import clone
from sklearn.utils.estimator_checks import check_estimator

from skwdro.operations_research import Weber, Portfolio


dict_wdro_estimators = {}


dict_wdro_estimators["Weber"] = Weber()
dict_wdro_estimators["Portfolio"] = Portfolio()

dict_wdro_estimators["NewsVendor"] = NewsVendor(solver="dedicated")

dict_wdro_estimators["Logistic"] = LogisticRegression(solver="dedicated")
dict_wdro_estimators["Logistic_ent"] = LogisticRegression(solver="entropic")
dict_wdro_estimators["Logistic_torch"] = LogisticRegression(solver="entropic_torch")

dict_wdro_estimators["LinearReg"] = LinearRegression(solver="dedicated")
dict_wdro_estimators["LinearReg_ent"] = LogisticRegression(solver="entropic")
dict_wdro_estimators["LinearReg_torch"] = LogisticRegression(solver="entropic_torch")


@pytest.mark.parametrize(
    "estimator_name",
<<<<<<< HEAD
    ["Weber", "NewsVendor", "Logistic", "Logistic_torch", "LinearReg", "LinearReg_ent", "LinearReg_torch"]
=======
    dict_wdro_estimators.keys()
>>>>>>> 0833d634
)
def test_all_estimators(estimator_name):

    if estimator_name == "Weber":
        pytest.xfail("Weber is not checked due to the random behavior of the entropic solver") # Issue #21

    if estimator_name == "NewsVendor":
        pytest.xfail("NewsVendor is 1D so not for check in sklearn")

    est = clone(dict_wdro_estimators[estimator_name])
    return check_estimator(est)<|MERGE_RESOLUTION|>--- conflicted
+++ resolved
@@ -3,7 +3,8 @@
 from sklearn.base import clone
 from sklearn.utils.estimator_checks import check_estimator
 
-from skwdro.operations_research import Weber, Portfolio
+from skwdro.operations_research import Weber, NewsVendor, Portfolio
+from skwdro.linear_models import LogisticRegression, LinearRegression
 
 
 dict_wdro_estimators = {}
@@ -14,22 +15,18 @@
 
 dict_wdro_estimators["NewsVendor"] = NewsVendor(solver="dedicated")
 
-dict_wdro_estimators["Logistic"] = LogisticRegression(solver="dedicated")
-dict_wdro_estimators["Logistic_ent"] = LogisticRegression(solver="entropic")
-dict_wdro_estimators["Logistic_torch"] = LogisticRegression(solver="entropic_torch")
+dict_wdro_estimators["Logistic"] = LogisticRegression(
+        rho=1e-4,
+        l2_reg=None,
+        fit_intercept=True,
+        solver="dedicated")
 
-dict_wdro_estimators["LinearReg"] = LinearRegression(solver="dedicated")
-dict_wdro_estimators["LinearReg_ent"] = LogisticRegression(solver="entropic")
-dict_wdro_estimators["LinearReg_torch"] = LogisticRegression(solver="entropic_torch")
-
+dict_wdro_estimators["LinearReg"] = LinearRegression(
+        rho=1e-4)
 
 @pytest.mark.parametrize(
     "estimator_name",
-<<<<<<< HEAD
-    ["Weber", "NewsVendor", "Logistic", "Logistic_torch", "LinearReg", "LinearReg_ent", "LinearReg_torch"]
-=======
     dict_wdro_estimators.keys()
->>>>>>> 0833d634
 )
 def test_all_estimators(estimator_name):
 
